import {
  APP_URL,
  TESTER_EMAIL,
  TESTER_PASSWORD,
  TESTING_TENANT_ID,
  TESTER_USER_ID,
} from '../utils/constants';
import request from 'supertest';
import { getAuthToken } from '../utils/functions';
import {
  createGroupsAndEvents,
  deleteGroup,
  deleteEvent,
} from '../utils/functions';

describe('Dashboard', () => {
  const app = APP_URL;
  let authToken: string;
  let preparedGroup: any;
  let preparedEvent: any;

  beforeAll(async () => {
    authToken = await getAuthToken(app, TESTER_EMAIL, TESTER_PASSWORD);
    const { group, event } = await createGroupsAndEvents(
      app,
      TESTER_EMAIL,
      TESTER_PASSWORD,
    );
    preparedGroup = group;
    preparedEvent = event;
  });
  afterAll(async () => {
    await deleteGroup(app, authToken, preparedGroup.id);
    await deleteEvent(app, authToken, preparedEvent.id);
  });

  describe('my-events', () => {
    describe('when unauthenticated', () => {
      it('should fail with 401', async () => {
        const server = request.agent(app).set('tenant-id', TESTING_TENANT_ID);
        const req = server.get('/api/dashboard/my-events');
        const response = await req;
        expect(response.status).toBe(401);
      });
    });

    /* FIXME: skipped for a while */
    describe('when authenticated', () => {
      it.skip('should get all events that I am a participant of, or that I created, and no more', async () => {
        expect(preparedEvent).toBeDefined();
        expect(preparedEvent.id).toBeDefined();

        const server = request
          .agent(app)
          .set('tenant-id', TESTING_TENANT_ID)
          .set('Authorization', `Bearer ${authToken}`);

        const req = server.get('/api/dashboard/my-events');
        const response = await req;

        expect(response.status).toBe(200);
        expect(response.body).toBeDefined();

        const hasUserCreatedEvent = response.body.some(
          (event) => event.user.id === TESTER_USER_ID,
        );
        expect(hasUserCreatedEvent).toBe(true);

        // Check if the response contains the prepared event
        expect(response.body).toEqual(
          expect.arrayContaining([
            expect.objectContaining({
              id: preparedEvent.id,
            }),
          ]),
        );

        console.log(' >>>>> ', response.body)
        // Check if every event in the response has the expected attendee, or was created by the user
        const hasNoEventsWithoutExpectedAttendee = response.body.every(
          (event) =>
<<<<<<< HEAD
            event.attendees.some(
=======
            event.attendees?.some(
>>>>>>> 28128140
              (attendee) => attendee.id === TESTER_USER_ID,
            ) || event.user.id === TESTER_USER_ID,
        );
        expect(hasNoEventsWithoutExpectedAttendee).toBe(true);
      });
    });
  });

  describe('my-groups', () => {
    describe('when unauthenticated', () => {
      it('should fail with 401', async () => {
        const server = request.agent(app).set('tenant-id', TESTING_TENANT_ID);
        const req = server.get('/api/dashboard/my-groups');
        const response = await req;
        expect(response.status).toBe(401);
      });
    });

    describe('when authenticated', () => {
      it('should get all groups that I am a member of, and no more', async () => {
        expect(preparedGroup).toBeDefined();
        expect(preparedGroup.id).toBeDefined();

        const server = request
          .agent(app)
          .set('tenant-id', TESTING_TENANT_ID)
          .set('Authorization', `Bearer ${authToken}`);

        const req = server.get('/api/dashboard/my-groups');
        const response = await req;
        expect(response.status).toBe(200);
        expect(response.body).toBeDefined();

        const hasGroupWithExpectedMember = response.body.some(
          (group) => group.id === preparedGroup.id,
        );
        expect(hasGroupWithExpectedMember).toBe(true);

        const hasNoGroupsWithoutExpectedMember = response.body.every((group) =>
          group.groupMembers.some((member) => member.user.id === 2),
        );
        expect(hasNoGroupsWithoutExpectedMember).toBe(true);
      });
    });
  });
});<|MERGE_RESOLUTION|>--- conflicted
+++ resolved
@@ -79,11 +79,8 @@
         // Check if every event in the response has the expected attendee, or was created by the user
         const hasNoEventsWithoutExpectedAttendee = response.body.every(
           (event) =>
-<<<<<<< HEAD
             event.attendees.some(
-=======
             event.attendees?.some(
->>>>>>> 28128140
               (attendee) => attendee.id === TESTER_USER_ID,
             ) || event.user.id === TESTER_USER_ID,
         );
