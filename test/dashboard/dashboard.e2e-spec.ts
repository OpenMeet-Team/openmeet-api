import {
  TESTING_APP_URL,
  TESTING_USER_EMAIL,
  TESTING_USER_PASSWORD,
  TESTING_TENANT_ID,
<<<<<<< HEAD
  // TESTING_USER_ID,
=======
>>>>>>> 8f9247c6
} from '../utils/constants';
import request from 'supertest';
import { getAuthToken } from '../utils/functions';
import {
  createGroupsAndEvents,
  deleteGroup,
  deleteEvent,
} from '../utils/functions';

describe('Dashboard', () => {
  const app = TESTING_APP_URL;
  let authToken: string;
  let preparedGroup: any;
  let preparedEvent: any;

  beforeAll(async () => {
    authToken = await getAuthToken(
      app,
      TESTING_USER_EMAIL,
      TESTING_USER_PASSWORD,
    );
    const { group, event } = await createGroupsAndEvents(
      app,
      TESTING_USER_EMAIL,
      TESTING_USER_PASSWORD,
    );
    preparedGroup = group;
    preparedEvent = event;
  });
  afterAll(async () => {
    await deleteGroup(app, authToken, preparedGroup.id);
    await deleteEvent(app, authToken, preparedEvent.id);
  });

  describe('my-events', () => {
    describe('when unauthenticated', () => {
      it('should fail with 401', async () => {
        const server = request.agent(app).set('x-tenant-id', TESTING_TENANT_ID);
        const req = server.get('/api/dashboard/my-events');
        const response = await req;
        expect(response.status).toBe(401);
      });
    });

    describe('when authenticated', () => {
      it('should get all events that I am a participant of, or that I created, and no more', async () => {
        expect(preparedEvent).toBeDefined();
        expect(preparedEvent.id).toBeDefined();

        const server = request
          .agent(app)
          .set('x-tenant-id', TESTING_TENANT_ID)
          .set('Authorization', `Bearer ${authToken}`);

        const req = server.get('/api/dashboard/my-events');
        const response = await req;

        expect(response.status).toBe(200);
        expect(response.body).toBeDefined();

        // const hasUserCreatedEvent = response.body.some(
        //   (event) => event.user.id === TESTING_USER_ID,
        // );
        // expect(hasUserCreatedEvent).toBe(true);

        // Check if the response contains the prepared event
        expect(response.body).toEqual(
          expect.arrayContaining([
            expect.objectContaining({
              id: preparedEvent.id,
            }),
          ]),
        );

        // Check if every event in the response has the expected attendee, or was created by the user
        // const hasNoEventsWithoutExpectedAttendee = response.body.every(
        //   (event) =>
        //     event.attendees?.some(
        //       (attendee) => attendee.id === TESTING_USER_ID,
        //     ) || event.user.id === TESTING_USER_ID,
        // );
        // expect(hasNoEventsWithoutExpectedAttendee).toBe(true);
      });
    });
  });

  describe('my-groups', () => {
    describe('when unauthenticated', () => {
      it('should fail with 401', async () => {
        const server = request.agent(app).set('x-tenant-id', TESTING_TENANT_ID);
        const req = server.get('/api/dashboard/my-groups');
        const response = await req;
        expect(response.status).toBe(401);
      });
    });

    describe('when authenticated', () => {
      it.skip('should get all groups that I am a member of, and no more', async () => {
        expect(preparedGroup).toBeDefined();
        expect(preparedGroup.id).toBeDefined();

        const server = request
          .agent(app)
          .set('x-tenant-id', TESTING_TENANT_ID)
          .set('Authorization', `Bearer ${authToken}`);

        const req = server.get('/api/dashboard/my-groups');
        const response = await req;
        expect(response.status).toBe(200);
        expect(response.body).toBeDefined();

        const hasGroupWithExpectedMember = response.body.some(
          (group) => group.id === preparedGroup.id,
        );
        expect(hasGroupWithExpectedMember).toBe(true);

        const hasNoGroupsWithoutExpectedMember = response.body.every((group) =>
          group.groupMembers.some((member) => member.user.id === 2),
        );
        expect(hasNoGroupsWithoutExpectedMember).toBe(true);
      });
    });
  });
});<|MERGE_RESOLUTION|>--- conflicted
+++ resolved
@@ -3,10 +3,6 @@
   TESTING_USER_EMAIL,
   TESTING_USER_PASSWORD,
   TESTING_TENANT_ID,
-<<<<<<< HEAD
-  // TESTING_USER_ID,
-=======
->>>>>>> 8f9247c6
 } from '../utils/constants';
 import request from 'supertest';
 import { getAuthToken } from '../utils/functions';
