import request from 'supertest';
import {
  TESTING_APP_URL,
  TESTING_ADMIN_EMAIL,
  TESTING_ADMIN_PASSWORD,
  TESTING_TENANT_ID,
<<<<<<< HEAD
  // TESTING_ADMIN_ID,
=======
>>>>>>> 8f9247c6
} from '../utils/constants';
import { EventType } from '../../src/core/constants/constant';

describe('EventAttendeeController (e2e)', () => {
  let token;
  let testEvent;

  async function loginAsTester() {
    const loginResponse = await request(TESTING_APP_URL)
      .post('/api/v1/auth/email/login')
      .set('x-tenant-id', TESTING_TENANT_ID)
      .send({
        email: TESTING_ADMIN_EMAIL,
        password: TESTING_ADMIN_PASSWORD,
      });

    expect(loginResponse.status).toBe(200);
    return loginResponse.body.token;
  }

  async function createEvent(token) {
    const eventResponse = await request(TESTING_APP_URL)
      .post('/api/events')
      .set('Authorization', `Bearer ${token}`)
      .set('x-tenant-id', TESTING_TENANT_ID)
      .send({
        name: 'Test Event',
        slug: 'test-event',
        description: 'A test event',
        startDate: '2024-12-31T00:00:00Z',
        endDate: '2024-12-31T23:59:59Z',
        type: EventType.Hybrid,
        location: 'Test Location',
        locationOnline: 'https://test-online-location.com',
        maxAttendees: 100,
        categories: [1],
        lat: 40.7128,
        lon: -74.006,
        status: 'draft',
        // group: 1,
      });

    expect(eventResponse.status).toBe(201);
    return eventResponse.body;
  }

  async function attendEvent(token, eventId) {
    const attendResponse = await request(TESTING_APP_URL)
      .post(`/api/events/${eventId}/attend`)
      .set('Authorization', `Bearer ${token}`)
      .set('x-tenant-id', TESTING_TENANT_ID)
      .send({
        eventId,
      });

    expect(attendResponse.status).toBe(201);
    return attendResponse.body;
  }

  beforeEach(async () => {
    token = await loginAsTester();
    testEvent = await createEvent(token);
    await attendEvent(token, testEvent.id);
  });

  afterEach(async () => {
    if (testEvent && testEvent.id) {
      await request(TESTING_APP_URL)
        .delete(`/api/events/${testEvent.id}`)
        .set('Authorization', `Bearer ${token}`)
        .set('x-tenant-id', TESTING_TENANT_ID);
    }
  });

  it('should retrieve the events the user is attending', async () => {
    const getMyEventsResponse = await request(TESTING_APP_URL)
      .get('/api/events/me')
      .set('Authorization', `Bearer ${token}`)
      .set('x-tenant-id', TESTING_TENANT_ID);

    expect(getMyEventsResponse.status).toBe(200);
    // expect(getMyEventsResponse.body).toHaveLength(1);
    // expect(getMyEventsResponse.body[0].event.id).toBe(testEvent.id);
  });

  it('should retrieve attendees of an event', async () => {
    const getEventAttendeesResponse = await request(TESTING_APP_URL)
      .get(`/api/events/${testEvent.id}/attendees`)
      .set('Authorization', `Bearer ${token}`)
      .set('x-tenant-id', TESTING_TENANT_ID);

    expect(getEventAttendeesResponse.status).toBe(200);

    // const isTesterAttending = getEventAttendeesResponse.body.data.some(
    //   (attendee) => attendee.user.id === TESTING_ADMIN_ID,
    // );
    // expect(isTesterAttending).toBe(true);
  });

  // it('should allow the user to cancel attendance', async () => {
  //   const cancelAttendanceResponse = await request(APP_URL)
  //     .delete(`/api/event-attendees/cancel/1/${testEvent.id}`) // assuming tester has user ID 1
  //     .set('Authorization', `Bearer ${token}`)
  //     .set('tenant-id', '1');

  //   expect(cancelAttendanceResponse.status).toBe(200);

  //   // Verify user is no longer attending the event
  //   const getEventAttendeesResponse = await request(APP_URL)
  //     .get(`/api/event-attendees/${testEvent.id}`)
  //     .set('Authorization', `Bearer ${token}`)
  //     .set('tenant-id', '1');

  //   const isTesterStillAttending = getEventAttendeesResponse.body.data.some(
  //     (attendee) => attendee.user.id === 1,
  //   );
  //   expect(isTesterStillAttending).toBe(false);
  // });
});<|MERGE_RESOLUTION|>--- conflicted
+++ resolved
@@ -4,10 +4,6 @@
   TESTING_ADMIN_EMAIL,
   TESTING_ADMIN_PASSWORD,
   TESTING_TENANT_ID,
-<<<<<<< HEAD
-  // TESTING_ADMIN_ID,
-=======
->>>>>>> 8f9247c6
 } from '../utils/constants';
 import { EventType } from '../../src/core/constants/constant';
 
