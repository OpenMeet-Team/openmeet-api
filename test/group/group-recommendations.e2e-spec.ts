--- conflicted
+++ resolved
@@ -162,13 +162,9 @@
     //  group should exist
     const groupResponse = await request(APP_URL)
       .get(`/api/groups/${testGroup.id}`)
-      .set('Authorization', `Bearer ${token}`)
-<<<<<<< HEAD
-      .set('tenant-id', TESTING_TENANT_ID);
-
-=======
+      .set('Authorization', `Bearer ${token}`
       .set('x-tenant-id', TESTING_TENANT_ID);
->>>>>>> dd26d52b
+           
     expect(groupResponse.status).toBe(200);
 
     const response = await request(APP_URL)
