import request from 'supertest';
import {
  APP_URL,
  TESTER_EMAIL,
  TESTER_PASSWORD,
  TESTING_TENANT_ID,
} from '../utils/constants';
import { EventEntity } from '../../src/event/infrastructure/persistence/relational/entities/event.entity';
import { CategoryEntity } from '../../src/category/infrastructure/persistence/relational/entities/categories.entity';
import { Status } from '../../src/core/constants/constant';

describe('GroupRecommendations (e2e)', () => {
  let token;
  let testGroup;
  let testGroupSocial;
  let testEvents: EventEntity[] = [];
  let testCategories: CategoryEntity[] = [];

  // Helper function to log in as the test user
  async function loginAsTester() {
    const loginResponse = await request(APP_URL)
      .post('/api/v1/auth/email/login')
      .set('x-tenant-id', TESTING_TENANT_ID)
      .send({
        email: TESTER_EMAIL,
        password: TESTER_PASSWORD,
      });

    expect(loginResponse.status).toBe(200);
    return loginResponse.body.token;
  }

  // Helper function to create a group
  async function createGroup(token, groupData) {
    const response = await request(APP_URL)
      .post('/api/groups')
      .set('Authorization', `Bearer ${token}`)
      .set('x-tenant-id', TESTING_TENANT_ID)
      .send(groupData);

    expect(response.status).toBe(201);
    return response.body;
  }

  // Helper function to create a category
  async function createCategory(token, categoryData) {
    const response = await request(APP_URL)
      .post('/api/categories')
      .set('Authorization', `Bearer ${token}`)
      .set('x-tenant-id', TESTING_TENANT_ID)
      .send(categoryData);
    // console.log('🚀 ~ createCategory ~ response.body:', response.body);
    expect(response.status).toBe(201);
    return response.body;
  }

  // Helper function to create an event
  async function createEvent(token, eventData) {
    const response = await request(APP_URL)
      .post('/api/events')
      .set('Authorization', `Bearer ${token}`)
      .set('x-tenant-id', TESTING_TENANT_ID)
      .send(eventData);

    // console.log('🚀 ~ createEvent ~ response.body:', response.body);
    expect(response.status).toBe(201);
    return response.body;
  }

  beforeEach(async () => {
    token = await loginAsTester();

    // Create test categories
    testCategories = await Promise.all([
      createCategory(token, {
        name: 'Tech',
        description: 'Tech category',
        slug: 'tech',
      }),
      createCategory(token, {
        name: 'Social',
        description: 'Social category',
        slug: 'social',
      }),
    ]);

    // Create test groups with categories for tech and social
    testGroup = await createGroup(token, {
      name: 'Test Group',
      description: 'A test group',
      categories: [testCategories[0].id],
    });
    testGroupSocial = await createGroup(token, {
      name: 'Test Group Social',
      description: 'A test group',
      categories: [testCategories[1].id],
    });

    // Create multiple events with different categories and groups
    const baseEvent = {
      name: 'Test Event',
      description: 'Test Description',
      startDate: new Date(Date.now() + 86400000).toISOString(), // Tomorrow
      endDate: new Date(Date.now() + 172800000).toISOString(), // Day after tomorrow
      status: Status.Published,
      maxAttendees: 100,
      type: 'in-person',
      group: testGroup.id,
    };

    // Create events with matching and non-matching categories
    testEvents = await Promise.all([
      createEvent(token, {
        ...baseEvent,
        name: 'Tech Event 1',
        group: testGroup.id,
        categories: [testCategories[0].id],
      }),
      createEvent(token, {
        ...baseEvent,
        name: 'Tech Event 2',
        group: null,
        categories: [testCategories[0].id],
      }),
      createEvent(token, {
        ...baseEvent,
        name: 'Tech Event 3',
        group: null,
        categories: [testCategories[0].id],
      }),
      createEvent(token, {
        ...baseEvent,
        name: 'Tech Event 4',
        group: null,
        categories: [testCategories[0].id],
      }),
      createEvent(token, {
        ...baseEvent,
        name: 'Tech Event 5',
        group: null,
        categories: [testCategories[0].id],
      }),

      createEvent(token, {
        ...baseEvent,
        name: 'Social Event 1',
        group: testGroupSocial.id,
        categories: [testCategories[1].id],
      }),
      createEvent(token, {
        ...baseEvent,
        name: 'Social Event 2',
        group: null,
        categories: [testCategories[1].id],
      }),
    ]);

    expect(testEvents.length).toBeGreaterThanOrEqual(7);
  });

  it('should return recommended events with complete event details', async () => {
    //  group should exist
    const groupResponse = await request(APP_URL)
      .get(`/api/groups/${testGroup.id}`)
      .set('Authorization', `Bearer ${token}`
      .set('x-tenant-id', TESTING_TENANT_ID);
<<<<<<< HEAD

=======
           
>>>>>>> a54eb037
    expect(groupResponse.status).toBe(200);

    const response = await request(APP_URL)
      .get(`/api/groups/${testGroup.id}/recommended-events`)
      .set('Authorization', `Bearer ${token}`)
      .set('x-tenant-id', TESTING_TENANT_ID);

    expect(response.status).toBe(200);
    expect(Array.isArray(response.body)).toBe(true);
    expect(response.body.length).toBeGreaterThanOrEqual(4);

    // test event 1 should not be in the response
    expect(response.body).not.toContain(testEvents[0]);

    // Check that each event has the required relations
    response.body.forEach((event) => {
      expect(event).toHaveProperty('id');
      expect(event).toHaveProperty('categories');
      expect(event).toHaveProperty('attendees');

      // Verify that categories is an array
      expect(Array.isArray(event.categories)).toBe(true);

      // Verify that attendees is an array
      expect(Array.isArray(event.attendees)).toBe(true);
    });
  });

  afterEach(async () => {
    // Clean up events
    for (const event of testEvents) {
      await request(APP_URL)
        .delete(`/api/events/${event.id}`)
        .set('Authorization', `Bearer ${token}`)
        .set('x-tenant-id', TESTING_TENANT_ID);
    }

    // Clean up group
    if (testGroup) {
      await request(APP_URL)
        .delete(`/api/groups/${testGroup.id}`)
        .set('Authorization', `Bearer ${token}`)
        .set('x-tenant-id', TESTING_TENANT_ID);
    }

    // Clean up categories
    for (const category of testCategories) {
      await request(APP_URL)
        .delete(`/api/categories/${category.id}`)
        .set('Authorization', `Bearer ${token}`)
        .set('x-tenant-id', TESTING_TENANT_ID);
    }
  });
});<|MERGE_RESOLUTION|>--- conflicted
+++ resolved
@@ -164,11 +164,7 @@
       .get(`/api/groups/${testGroup.id}`)
       .set('Authorization', `Bearer ${token}`
       .set('x-tenant-id', TESTING_TENANT_ID);
-<<<<<<< HEAD
-
-=======
-           
->>>>>>> a54eb037
+
     expect(groupResponse.status).toBe(200);
 
     const response = await request(APP_URL)
