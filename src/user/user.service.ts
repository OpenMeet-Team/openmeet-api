--- conflicted
+++ resolved
@@ -22,11 +22,8 @@
 import { SubCategoryService } from '../sub-category/sub-category.service';
 import { UserPermissionEntity } from './infrastructure/persistence/relational/entities/user-permission.entity';
 import { RoleService } from '../role/role.service';
-<<<<<<< HEAD
 import { EventEmitter2 } from '@nestjs/event-emitter';
-=======
 import { FilesS3PresignedService } from '../file/infrastructure/uploader/s3-presigned/file.service';
->>>>>>> 961fd1d9
 
 @Injectable({ scope: Scope.REQUEST, durable: true })
 export class UserService {
@@ -38,11 +35,8 @@
     private readonly tenantConnectionService: TenantConnectionService,
     private readonly subCategoryService: SubCategoryService,
     private readonly roleService: RoleService,
-<<<<<<< HEAD
     private eventEmitter: EventEmitter2,
-=======
     private readonly fileService: FilesS3PresignedService,
->>>>>>> 961fd1d9
   ) {}
 
   async getTenantSpecificRepository() {
