--- conflicted
+++ resolved
@@ -77,11 +77,7 @@
       );
     }
 
-<<<<<<< HEAD
-    const role = await this.roleService.findByName(RoleEnum.admin);
-=======
     const role = await this.roleService.findByName(RoleEnum.User);
->>>>>>> cf51dfca
     if (!role) {
       throw new Error(`Role not found: ${RoleEnum.User}`);
     }
