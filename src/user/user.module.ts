import { Module } from '@nestjs/common';

import { UserController } from './user.controller';

import { UserService } from './user.service';
import { FileModule } from '../file/file.module';
import { TenantModule } from '../tenant/tenant.module';
import { RelationalUserPersistenceModule } from './infrastructure/persistence/relational/relational-persistence.module';
import { SubCategoryService } from '../sub-category/sub-category.service';
import { RoleModule } from '../role/role.module';
<<<<<<< HEAD
import { UserCreatedListener } from './user-created.listener';
import { EventEmitter2 } from '@nestjs/event-emitter';
=======
import { FilesS3PresignedService } from '../file/infrastructure/uploader/s3-presigned/file.service';
>>>>>>> 961fd1d9

const infrastructurePersistenceModule = RelationalUserPersistenceModule;

@Module({
  imports: [
    infrastructurePersistenceModule,
    FileModule,
    TenantModule,
    RoleModule,
  ],
  controllers: [UserController],
<<<<<<< HEAD
  providers: [
    UserService,
    SubCategoryService,
    UserCreatedListener,
    EventEmitter2,
  ],
=======
  providers: [UserService, SubCategoryService, FilesS3PresignedService],
>>>>>>> 961fd1d9
  exports: [UserService, infrastructurePersistenceModule],
})
export class UserModule {}<|MERGE_RESOLUTION|>--- conflicted
+++ resolved
@@ -8,12 +8,9 @@
 import { RelationalUserPersistenceModule } from './infrastructure/persistence/relational/relational-persistence.module';
 import { SubCategoryService } from '../sub-category/sub-category.service';
 import { RoleModule } from '../role/role.module';
-<<<<<<< HEAD
 import { UserCreatedListener } from './user-created.listener';
 import { EventEmitter2 } from '@nestjs/event-emitter';
-=======
 import { FilesS3PresignedService } from '../file/infrastructure/uploader/s3-presigned/file.service';
->>>>>>> 961fd1d9
 
 const infrastructurePersistenceModule = RelationalUserPersistenceModule;
 
@@ -25,16 +22,13 @@
     RoleModule,
   ],
   controllers: [UserController],
-<<<<<<< HEAD
   providers: [
     UserService,
     SubCategoryService,
     UserCreatedListener,
     EventEmitter2,
+    FilesS3PresignedService,
   ],
-=======
-  providers: [UserService, SubCategoryService, FilesS3PresignedService],
->>>>>>> 961fd1d9
   exports: [UserService, infrastructurePersistenceModule],
 })
 export class UserModule {}