import { Injectable, OnModuleInit } from '@nestjs/common';
import { DataSource } from 'typeorm';
import { AppDataSource } from '../database/data-source';

@Injectable()
export class TenantConnectionService implements OnModuleInit {
  private connections: Map<string, DataSource> = new Map();

  async onModuleInit() {
    // console.log('TenantConnectionService initialized');
    // // Example: Preload known tenant IDs and establish connections.
    // const knownTenants = ['1', '2', '4']; // You could fetch this from a database
    // for (const tenantId of knownTenants) {
    //   await this.getTenantConnection(tenantId);
    // }
    // console.log('All tenant connections initialized');
  }

  async getTenantConnection(tenantId: string): Promise<DataSource> {
    const connection = this.connections.get(tenantId);

<<<<<<< HEAD
    if (connection) {
      return connection;
    }

    // Create a DataSource and initialize the connection
    const dataSource = AppDataSource(tenantId);
    await dataSource.initialize();

    if (!tenantId) {
      return dataSource;
    }

    const schemaName = `tenant_${tenantId}`;

=======
     if (connection) {
       return connection;
    }

 
  
    // Create a DataSource and initialize the connection
    const dataSource = AppDataSource(tenantId);
    await dataSource.initialize();
  
    const schemaName = `tenant_${tenantId}`;
    
>>>>>>> a5f7d082
    // Create schema if it does not exist
    await dataSource.query(`CREATE SCHEMA IF NOT EXISTS "${schemaName}"`);
  
    // Cache the connection for reuse
    this.connections.set(tenantId, dataSource);
  
    return dataSource;
  }
}<|MERGE_RESOLUTION|>--- conflicted
+++ resolved
@@ -19,7 +19,6 @@
   async getTenantConnection(tenantId: string): Promise<DataSource> {
     const connection = this.connections.get(tenantId);
 
-<<<<<<< HEAD
     if (connection) {
       return connection;
     }
@@ -34,20 +33,6 @@
 
     const schemaName = `tenant_${tenantId}`;
 
-=======
-     if (connection) {
-       return connection;
-    }
-
- 
-  
-    // Create a DataSource and initialize the connection
-    const dataSource = AppDataSource(tenantId);
-    await dataSource.initialize();
-  
-    const schemaName = `tenant_${tenantId}`;
-    
->>>>>>> a5f7d082
     // Create schema if it does not exist
     await dataSource.query(`CREATE SCHEMA IF NOT EXISTS "${schemaName}"`);
   
