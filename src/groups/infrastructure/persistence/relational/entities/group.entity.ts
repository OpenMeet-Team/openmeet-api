<<<<<<< HEAD
import { Column, Entity, JoinTable, ManyToMany, ManyToOne, OneToMany, PrimaryGeneratedColumn } from "typeorm";
import { EntityRelationalHelper } from "../../../../../utils/relational-entity-helper";
import { CategoryEntity } from "../../../../../categories/infrastructure/persistence/relational/entities/categories.entity";
import { GroupStatus } from "../../../../../core/constants/constant";
import { EventEntity } from "../../../../../events/infrastructure/persistence/relational/entities/events.entity";
import { GroupMemberEntity } from "../../../../../group-members/infrastructure/persistence/relational/entities/group-member.entity";
=======
import {
  Column,
  Entity,
  JoinTable,
  ManyToMany,
  PrimaryGeneratedColumn,
} from 'typeorm';
import { EntityRelationalHelper } from '../../../../../utils/relational-entity-helper';
import { CategoryEntity } from '../../../../../categories/infrastructure/persistence/relational/entities/categories.entity';
>>>>>>> dad4ad97

@Entity({ name: 'Group' })
export class GroupEntity extends EntityRelationalHelper {
  @PrimaryGeneratedColumn()
  id: number;

  @Column({ type: 'varchar', length: 255 })
  name: string;

<<<<<<< HEAD
    @Column({ type: 'varchar', length: 255 })
    slug: string;

    @Column({ type: 'text' })
    description: string;

    @Column({ type: 'boolean', default: false })
    approved: boolean;

    @Column({
        nullable: true,
        type: 'enum',
        enum: GroupStatus,
      })
      status: GroupStatus;
    
    @OneToMany(()=> EventEntity, event => event.group)
    events: EventEntity[];

    @OneToMany(()=> GroupMemberEntity, gm=>gm.group)
    groupMembers: GroupMemberEntity[];

    @ManyToMany(()=> CategoryEntity, category => category.groups)
    @JoinTable()
    categories: CategoryEntity[];
=======
  @Column({ type: 'text' })
  description: string;

  @ManyToMany(() => CategoryEntity, (category) => category.groups)
  @JoinTable()
  categories: CategoryEntity[];
>>>>>>> dad4ad97
}<|MERGE_RESOLUTION|>--- conflicted
+++ resolved
@@ -1,21 +1,9 @@
-<<<<<<< HEAD
 import { Column, Entity, JoinTable, ManyToMany, ManyToOne, OneToMany, PrimaryGeneratedColumn } from "typeorm";
 import { EntityRelationalHelper } from "../../../../../utils/relational-entity-helper";
 import { CategoryEntity } from "../../../../../categories/infrastructure/persistence/relational/entities/categories.entity";
 import { GroupStatus } from "../../../../../core/constants/constant";
 import { EventEntity } from "../../../../../events/infrastructure/persistence/relational/entities/events.entity";
 import { GroupMemberEntity } from "../../../../../group-members/infrastructure/persistence/relational/entities/group-member.entity";
-=======
-import {
-  Column,
-  Entity,
-  JoinTable,
-  ManyToMany,
-  PrimaryGeneratedColumn,
-} from 'typeorm';
-import { EntityRelationalHelper } from '../../../../../utils/relational-entity-helper';
-import { CategoryEntity } from '../../../../../categories/infrastructure/persistence/relational/entities/categories.entity';
->>>>>>> dad4ad97
 
 @Entity({ name: 'Group' })
 export class GroupEntity extends EntityRelationalHelper {
@@ -25,7 +13,6 @@
   @Column({ type: 'varchar', length: 255 })
   name: string;
 
-<<<<<<< HEAD
     @Column({ type: 'varchar', length: 255 })
     slug: string;
 
@@ -51,12 +38,4 @@
     @ManyToMany(()=> CategoryEntity, category => category.groups)
     @JoinTable()
     categories: CategoryEntity[];
-=======
-  @Column({ type: 'text' })
-  description: string;
-
-  @ManyToMany(() => CategoryEntity, (category) => category.groups)
-  @JoinTable()
-  categories: CategoryEntity[];
->>>>>>> dad4ad97
 }