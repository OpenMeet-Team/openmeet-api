import {
  IsArray,
  IsDateString,
  IsNotEmpty,
  IsNumber,
  IsOptional,
  IsBoolean,
  IsString,
} from 'class-validator';
import { Type } from 'class-transformer';
import { ApiProperty, ApiPropertyOptional } from '@nestjs/swagger';
import { CategoryEntity } from '../../categories/infrastructure/persistence/relational/entities/categories.entity';

export class CreateEventDto {
  @ApiProperty({
    description: 'The name of the event',
  })
  @IsNotEmpty()
  @IsString()
  name: string;

  @ApiPropertyOptional({
    description: 'URL of the event image',
  })
  @IsOptional()
  @IsString()
  image?: string;

  @ApiProperty({
    description: 'The description of the event',
  })
  @IsNotEmpty()
  @IsString()
  description: string;

  @ApiProperty({
    description: 'The start date of the event in ISO format',
  })
  @IsNotEmpty()
  @IsDateString()
  startDate: Date;

  @ApiProperty({
    description: 'The end date of the event in ISO format',
    required: false,
  })
  @IsOptional()
  @IsDateString()
  endDate?: Date;

  @ApiProperty({
    description: 'The type of the event',
  })
  @IsNotEmpty()
  @IsString()
  type: string;

  @ApiProperty({
    description: 'The location of the event',
  })
  @IsOptional()
  @IsString()
  location: string;

  @ApiProperty({
    description: 'The online link of the event',
  })
  @IsString()
  @IsOptional()
  locationOnline: string;

  @ApiProperty({
    description: 'Max number of attendees to the event',
  })
  @IsNumber()
  maxAttendees: number;

  @ApiProperty({
    description: 'Categories of the event',
  })
  @IsArray()
  categories: CategoryEntity[];

  @ApiProperty({
    description: 'The latitude of the event location',
  })
  @IsOptional()
  @IsNumber()
  @Type(() => Number)
  lat: number;

  @ApiProperty({
    description: 'The longitude of the event location',
  })
  @IsOptional()
  @IsNumber()
  @Type(() => Number)
  lon: number;

  @ApiProperty({
    description: 'Flag indicating if the event is public',
    example: true,
  })
  @IsOptional()
  @IsBoolean()
  is_public: boolean;

<<<<<<< HEAD
  @ApiProperty({
    description: 'The ID of the user organizing the event',
  })
  @IsNotEmpty()
  @Type(() => Number)
  group: number;
=======
  // @ApiProperty({
  //   description: 'The ID of the user organizing the event',
  // })
  // @IsNotEmpty()
  // @Type(() => Number)
  // userId: number;

  @ApiProperty({
    description: 'The ID of the group organizing the event',
  })
  @Type(() => Number)
  groupId: number;
>>>>>>> 1b82ba8b
}<|MERGE_RESOLUTION|>--- conflicted
+++ resolved
@@ -105,14 +105,13 @@
   @IsBoolean()
   is_public: boolean;
 
-<<<<<<< HEAD
   @ApiProperty({
     description: 'The ID of the user organizing the event',
   })
   @IsNotEmpty()
   @Type(() => Number)
   group: number;
-=======
+
   // @ApiProperty({
   //   description: 'The ID of the user organizing the event',
   // })
@@ -125,5 +124,4 @@
   })
   @Type(() => Number)
   groupId: number;
->>>>>>> 1b82ba8b
 }