import { forwardRef, Module } from '@nestjs/common';
import { TypeOrmModule } from '@nestjs/typeorm';
import { TenantConnectionService } from '../tenant/tenant.service';
import { GroupEntity } from './infrastructure/persistence/relational/entities/group.entity';
import { GroupController } from './group.controller';
import { GroupService } from './group.service';
import { CategoryService } from '../category/category.service';
import { GroupMemberEntity } from '../group-member/infrastructure/persistence/relational/entities/group-member.entity';
import { GroupUserPermissionEntity } from './infrastructure/persistence/relational/entities/group-user-permission.entity';
import { UserModule } from '../user/user.module';
import { GroupMemberModule } from '../group-member/group-member.module';
import { EventService } from '../event/event.service';
import { EventAttendeeModule } from '../event-attendee/event-attendee.module';
import { EventEmitter2 } from '@nestjs/event-emitter';
import { FileEntity } from '../file/infrastructure/persistence/relational/entities/file.entity';
import { FilesS3PresignedService } from '../file/infrastructure/uploader/s3-presigned/file.service';
import { GroupRoleService } from '../group-role/group-role.service';
import { ZulipService } from '../zulip/zulip.service';
import { MailModule } from '../mail/mail.module';
import { EventRoleService } from 'src/event-role/event-role.service';
<<<<<<< HEAD
import { ZulipModule } from 'src/zulip/zulip.module';
=======
import { AuthModule } from '../auth/auth.module';
>>>>>>> 3dabe43c

@Module({
  imports: [
    TypeOrmModule.forFeature([
      GroupEntity,
      GroupMemberEntity,
      GroupUserPermissionEntity,
      FileEntity,
    ]),
    UserModule,
    MailModule,
    GroupMemberModule,
    EventAttendeeModule,
<<<<<<< HEAD
    ZulipModule,
=======
    forwardRef(() => AuthModule),
>>>>>>> 3dabe43c
  ],
  controllers: [GroupController],
  providers: [
    GroupService,
    TenantConnectionService,
    CategoryService,
    EventService,
    EventEmitter2,
    FilesS3PresignedService,
    GroupRoleService,
    ZulipService,
    EventRoleService,
  ],
  exports: [GroupService],
})
export class GroupModule {}<|MERGE_RESOLUTION|>--- conflicted
+++ resolved
@@ -18,11 +18,8 @@
 import { ZulipService } from '../zulip/zulip.service';
 import { MailModule } from '../mail/mail.module';
 import { EventRoleService } from 'src/event-role/event-role.service';
-<<<<<<< HEAD
 import { ZulipModule } from 'src/zulip/zulip.module';
-=======
 import { AuthModule } from '../auth/auth.module';
->>>>>>> 3dabe43c
 
 @Module({
   imports: [
@@ -36,11 +33,8 @@
     MailModule,
     GroupMemberModule,
     EventAttendeeModule,
-<<<<<<< HEAD
     ZulipModule,
-=======
     forwardRef(() => AuthModule),
->>>>>>> 3dabe43c
   ],
   controllers: [GroupController],
   providers: [
