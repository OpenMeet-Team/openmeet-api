--- conflicted
+++ resolved
@@ -14,10 +14,7 @@
 import { EventEmitter2 } from '@nestjs/event-emitter';
 import { FileEntity } from '../file/infrastructure/persistence/relational/entities/file.entity';
 import { FilesS3PresignedService } from '../file/infrastructure/uploader/s3-presigned/file.service';
-<<<<<<< HEAD
-=======
 import { GroupRoleService } from '../group-role/group-role.service';
->>>>>>> 9583ee0c
 import { ZulipService } from '../zulip/zulip.service';
 
 @Module({
@@ -40,10 +37,7 @@
     EventService,
     EventEmitter2,
     FilesS3PresignedService,
-<<<<<<< HEAD
-=======
     GroupRoleService,
->>>>>>> 9583ee0c
     ZulipService,
   ],
   exports: [GroupService],
