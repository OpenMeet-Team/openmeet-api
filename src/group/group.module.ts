import { Module } from '@nestjs/common';
import { TypeOrmModule } from '@nestjs/typeorm';
import { TenantConnectionService } from '../tenant/tenant.service';
import { GroupEntity } from './infrastructure/persistence/relational/entities/group.entity';
import { GroupController } from './group.controller';
import { GroupService } from './group.service';
import { CategoryService } from '../category/category.service';
import { GroupMemberEntity } from '../group-member/infrastructure/persistence/relational/entities/group-member.entity';
import { GroupUserPermissionEntity } from './infrastructure/persistence/relational/entities/group-user-permission.entity';
import { UserModule } from '../user/user.module';
import { GroupMemberModule } from '../group-member/group-member.module';
import { EventService } from '../event/event.service';
import { EventAttendeeModule } from '../event-attendee/event-attendee.module';
<<<<<<< HEAD
import { EventEmitter2 } from '@nestjs/event-emitter';
=======
import { FileEntity } from '../file/infrastructure/persistence/relational/entities/file.entity';
import { FilesS3PresignedService } from '../file/infrastructure/uploader/s3-presigned/file.service';
>>>>>>> 961fd1d9

@Module({
  imports: [
    TypeOrmModule.forFeature([
      GroupEntity,
      GroupMemberEntity,
      GroupUserPermissionEntity,
      FileEntity,
    ]),
    UserModule,
    GroupMemberModule,
    EventAttendeeModule,
  ],
  controllers: [GroupController],
  providers: [
    GroupService,
    TenantConnectionService,
    CategoryService,
    EventService,
<<<<<<< HEAD
    EventEmitter2,
=======
    FilesS3PresignedService,
>>>>>>> 961fd1d9
  ],
  exports: [GroupService],
})
export class GroupModule {}<|MERGE_RESOLUTION|>--- conflicted
+++ resolved
@@ -11,12 +11,9 @@
 import { GroupMemberModule } from '../group-member/group-member.module';
 import { EventService } from '../event/event.service';
 import { EventAttendeeModule } from '../event-attendee/event-attendee.module';
-<<<<<<< HEAD
 import { EventEmitter2 } from '@nestjs/event-emitter';
-=======
 import { FileEntity } from '../file/infrastructure/persistence/relational/entities/file.entity';
 import { FilesS3PresignedService } from '../file/infrastructure/uploader/s3-presigned/file.service';
->>>>>>> 961fd1d9
 
 @Module({
   imports: [
@@ -36,11 +33,8 @@
     TenantConnectionService,
     CategoryService,
     EventService,
-<<<<<<< HEAD
     EventEmitter2,
-=======
     FilesS3PresignedService,
->>>>>>> 961fd1d9
   ],
   exports: [GroupService],
 })
