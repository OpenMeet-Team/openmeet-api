import { Module } from '@nestjs/common';
import { TypeOrmModule } from '@nestjs/typeorm';
import { TenantConnectionService } from '../tenant/tenant.service';
import { GroupEntity } from './infrastructure/persistence/relational/entities/group.entity';
import { GroupController } from './group.controller';
import { GroupService } from './group.service';
import { CategoryService } from '../category/category.service';
import { GroupMemberEntity } from '../group-member/infrastructure/persistence/relational/entities/group-member.entity';
import { GroupUserPermissionEntity } from './infrastructure/persistence/relational/entities/group-user-permission.entity';
import { UsersModule } from '../user/user.module';
import { GroupMemberModule } from '../group-member/group-member.module';
<<<<<<< HEAD
import { EventsModule } from '../event/event.module';
import { AuthModule } from '../auth/auth.module';
=======
>>>>>>> 0fadf7c5
import { EventService } from '../event/event.service';

@Module({
  imports: [
    TypeOrmModule.forFeature([
      GroupEntity,
      GroupMemberEntity,
      GroupUserPermissionEntity,
    ]),
    UsersModule,
    GroupMemberModule,
  ],
  controllers: [GroupController],
<<<<<<< HEAD
  providers: [GroupService, TenantConnectionService, CategoryService, EventService],
=======
  providers: [
    GroupService,
    TenantConnectionService,
    CategoryService,
    EventService,
  ],
>>>>>>> 0fadf7c5
  exports: [GroupService],
})
export class GroupModule {}<|MERGE_RESOLUTION|>--- conflicted
+++ resolved
@@ -9,11 +9,6 @@
 import { GroupUserPermissionEntity } from './infrastructure/persistence/relational/entities/group-user-permission.entity';
 import { UsersModule } from '../user/user.module';
 import { GroupMemberModule } from '../group-member/group-member.module';
-<<<<<<< HEAD
-import { EventsModule } from '../event/event.module';
-import { AuthModule } from '../auth/auth.module';
-=======
->>>>>>> 0fadf7c5
 import { EventService } from '../event/event.service';
 
 @Module({
@@ -27,16 +22,12 @@
     GroupMemberModule,
   ],
   controllers: [GroupController],
-<<<<<<< HEAD
-  providers: [GroupService, TenantConnectionService, CategoryService, EventService],
-=======
   providers: [
     GroupService,
     TenantConnectionService,
     CategoryService,
     EventService,
   ],
->>>>>>> 0fadf7c5
   exports: [GroupService],
 })
 export class GroupModule {}