import { Module } from '@nestjs/common';
import { TypeOrmModule } from '@nestjs/typeorm';
import { TenantConnectionService } from '../tenant/tenant.service';
import { GroupEntity } from './infrastructure/persistence/relational/entities/group.entity';
import { GroupController } from './group.controller';
import { GroupService } from './group.service';
import { CategoryService } from '../category/category.service';
import { GroupMemberEntity } from '../group-member/infrastructure/persistence/relational/entities/group-member.entity';
import { GroupUserPermissionEntity } from './infrastructure/persistence/relational/entities/group-user-permission.entity';
import { UserModule } from '../user/user.module';
import { GroupMemberModule } from '../group-member/group-member.module';
import { EventService } from '../event/event.service';
import { EventAttendeeModule } from '../event-attendee/event-attendee.module';
import { EventEmitter2 } from '@nestjs/event-emitter';
import { FileEntity } from '../file/infrastructure/persistence/relational/entities/file.entity';
import { FilesS3PresignedService } from '../file/infrastructure/uploader/s3-presigned/file.service';
<<<<<<< HEAD
import { GroupRoleService } from '../group-role/group-role.service';
=======
import { ZulipService } from '../zulip/zulip.service';
>>>>>>> 0104badc

@Module({
  imports: [
    TypeOrmModule.forFeature([
      GroupEntity,
      GroupMemberEntity,
      GroupUserPermissionEntity,
      FileEntity,
    ]),
    UserModule,
    GroupMemberModule,
    EventAttendeeModule,
  ],
  controllers: [GroupController],
  providers: [
    GroupService,
    TenantConnectionService,
    CategoryService,
    EventService,
    EventEmitter2,
    FilesS3PresignedService,
<<<<<<< HEAD
    GroupRoleService,
=======
    ZulipService,
>>>>>>> 0104badc
  ],
  exports: [GroupService],
})
export class GroupModule {}<|MERGE_RESOLUTION|>--- conflicted
+++ resolved
@@ -14,11 +14,8 @@
 import { EventEmitter2 } from '@nestjs/event-emitter';
 import { FileEntity } from '../file/infrastructure/persistence/relational/entities/file.entity';
 import { FilesS3PresignedService } from '../file/infrastructure/uploader/s3-presigned/file.service';
-<<<<<<< HEAD
 import { GroupRoleService } from '../group-role/group-role.service';
-=======
 import { ZulipService } from '../zulip/zulip.service';
->>>>>>> 0104badc
 
 @Module({
   imports: [
@@ -40,11 +37,8 @@
     EventService,
     EventEmitter2,
     FilesS3PresignedService,
-<<<<<<< HEAD
     GroupRoleService,
-=======
     ZulipService,
->>>>>>> 0104badc
   ],
   exports: [GroupService],
 })
