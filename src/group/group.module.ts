--- conflicted
+++ resolved
@@ -21,12 +21,9 @@
 import { ZulipModule } from 'src/zulip/zulip.module';
 import { AuthModule } from '../auth/auth.module';
 import { GroupListener } from './group.listener';
-<<<<<<< HEAD
 import { GroupMailService } from '../group-mail/group-mail.service';
 import { GroupMailModule } from 'src/group-mail/group-mail.module';
-=======
 import { EventModule } from '../event/event.module';
->>>>>>> 6ca0cb33
 
 @Module({
   imports: [
@@ -42,11 +39,8 @@
     EventAttendeeModule,
     ZulipModule,
     forwardRef(() => AuthModule),
-<<<<<<< HEAD
     GroupMailModule,
-=======
     forwardRef(() => EventModule),
->>>>>>> 6ca0cb33
   ],
   controllers: [GroupController],
   providers: [
