<<<<<<< HEAD
import { IsOptional, IsString } from 'class-validator';
import { Type } from 'class-transformer';
=======
import { IsArray, IsOptional, IsString } from 'class-validator';
import { Transform, Type } from 'class-transformer';
>>>>>>> 0fadf7c5
import { ApiPropertyOptional } from '@nestjs/swagger';

export class QueryGroupDto {
  @ApiPropertyOptional()
  @IsOptional()
  @IsString()
  @Type(() => String)
  search: string;

  @ApiPropertyOptional()
  @IsOptional()
  @IsString()
  @Type(() => String)
  location: string;

  // @ApiPropertyOptional()
  @IsOptional()
  @IsString()
  @Type(() => Number)
  userId: number;

  @ApiPropertyOptional({ type: [String] })
  @IsOptional()
  @IsArray()
  @IsString({ each: true })
  @Transform(({ value }) =>
    typeof value === 'string'
      ? value.split(',').map((item) => item.trim())
      : value,
  )
  categories: string[];
}<|MERGE_RESOLUTION|>--- conflicted
+++ resolved
@@ -1,10 +1,5 @@
-<<<<<<< HEAD
-import { IsOptional, IsString } from 'class-validator';
-import { Type } from 'class-transformer';
-=======
 import { IsArray, IsOptional, IsString } from 'class-validator';
 import { Transform, Type } from 'class-transformer';
->>>>>>> 0fadf7c5
 import { ApiPropertyOptional } from '@nestjs/swagger';
 
 export class QueryGroupDto {
