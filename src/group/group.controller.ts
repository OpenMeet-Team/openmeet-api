import {
  Controller,
  Get,
  Post,
  Body,
  Param,
  Patch,
  Delete,
  Query,
  UseGuards,
  Optional,
  // Headers,
} from '@nestjs/common';
import { ApiTags, ApiOperation, ApiBearerAuth } from '@nestjs/swagger';
import { CreateGroupDto } from './dto/create-group.dto';
import { UpdateGroupDto } from './dto/update-group.dto';
import { GroupEntity } from './infrastructure/persistence/relational/entities/group.entity';
import { GroupService } from './group.service';
import { Public } from '../auth/decorators/public.decorator';
import { JWTAuthGuard } from '../core/guards/auth.guard';
import { PaginationDto } from '../utils/dto/pagination.dto';
import { AuthUser } from '../core/decorators/auth-user.decorator';
import { User } from '../user/domain/user';
import { QueryGroupDto } from './dto/group-query.dto';
import { EventEntity } from '../event/infrastructure/persistence/relational/entities/event.entity';
import { GroupMemberEntity } from '../group-member/infrastructure/persistence/relational/entities/group-member.entity';
import { GroupMemberService } from '../group-member/group-member.service';
import { UpdateGroupMemberRoleDto } from '../group-member/dto/create-groupMember.dto';
import { EventService } from '../event/event.service';
<<<<<<< HEAD
import { ZulipMessage, ZulipTopic } from 'zulip-js';
=======
import { Permissions } from '../shared/guard/permissions.decorator';
import { PermissionsGuard } from '../shared/guard/permissions.guard';
import { GroupPermission } from '../core/constants/constant';
>>>>>>> 3dabe43c

@ApiTags('Groups')
@Controller('groups')
@ApiBearerAuth()
@UseGuards(JWTAuthGuard)
export class GroupController {
  constructor(
    private readonly groupService: GroupService,
    private readonly groupMemberService: GroupMemberService,
    private readonly eventService: EventService,
  ) {}

  @Post()
  @ApiOperation({ summary: 'Create a new group' })
  async create(
    @Body() createGroupDto: CreateGroupDto,
    @AuthUser() user: User,
  ): Promise<GroupEntity> {
    return this.groupService.create(createGroupDto, user.id);
  }

  @Public()
  @Get()
  @ApiOperation({
    summary: 'Get all groups, public endpoint with search and pagination',
  })
  async showAll(
    @Query() pagination: PaginationDto,
    @Query() query: QueryGroupDto,
  ): Promise<GroupEntity[]> {
    return this.groupService.showAll(pagination, query);
  }

  @Permissions(GroupPermission.ManageGroup)
  @UseGuards(JWTAuthGuard, PermissionsGuard)
  @Get('me')
  @ApiOperation({ summary: 'Get groups where user can create events' })
  async showGroupsWhereUserCanCreateEvents(
    @AuthUser() user: User,
  ): Promise<GroupEntity[]> {
    return await this.groupService.getGroupsWhereUserCanCreateEvents(user.id);
  }

<<<<<<< HEAD
  @Get('me/:slug')
  @ApiOperation({ summary: 'Get group by ID Authenticated' })
  async editGroup(@Param('slug') slug: string): Promise<GroupEntity> {
=======
  @Permissions(GroupPermission.ManageGroup, GroupPermission.DeleteGroup)
  @UseGuards(JWTAuthGuard, PermissionsGuard)
  @Get('me/:slug')
  @ApiOperation({ summary: 'Get group by ID Authenticated' })
  async editGroup(
    @Param('slug') slug: string,
    // @Headers('x-group-slug') groupSlug: string,
  ): Promise<GroupEntity> {
>>>>>>> 3dabe43c
    return await this.groupService.editGroup(slug);
  }

  @Public()
  @Get(':slug')
  @ApiOperation({
    summary: 'Get group by group slug and authenticated user, public endpoint',
  })
  async showGroup(
    @Param('slug') slug: string,
    @Optional() @AuthUser() user?: User,
  ): Promise<GroupEntity> {
    return await this.groupService.showGroup(slug, user?.id);
  }

  @Patch(':slug')
  @ApiOperation({ summary: 'Update a group by slug' })
  async updateGroup(
    @Param('slug') slug: string,
    @Body() updateGroupDto: UpdateGroupDto,
  ): Promise<GroupEntity> {
    return this.groupService.update(slug, updateGroupDto);
  }

  @Delete(':slug')
  @ApiOperation({ summary: 'Delete a group by slug' })
  async removeGroup(@Param('slug') slug: string): Promise<any> {
    return this.groupService.remove(slug);
  }

  @Public()
<<<<<<< HEAD
  @Get(':slug/about')
  @ApiOperation({ summary: 'Get group about' })
  async showGroupAbout(@Param('slug') slug: string): Promise<{
    events: EventEntity[];
    groupMembers: GroupMemberEntity[];
    messages: ZulipMessage[];
    topics: ZulipTopic[];
  }> {
    return await this.groupService.showGroupAbout(slug);
  }

  @Public()
=======
>>>>>>> 3dabe43c
  @Get(':slug/events')
  @ApiOperation({ summary: 'Get all group events' })
  async showGroupEvents(@Param('slug') slug: string): Promise<EventEntity[]> {
    return await this.groupService.showGroupEvents(slug);
  }

  @Public()
  @Get(':slug/members')
  @ApiOperation({ summary: 'Get all group members' })
  async showGroupMembers(
    @Param('slug') slug: string,
  ): Promise<GroupMemberEntity[]> {
    return this.groupService.showGroupMembers(slug);
  }

  @Public()
  @Get(':slug/discussions')
  @ApiOperation({ summary: 'Get all group discussions' })
  async showGroupDiscussions(
    @Param('slug') slug: string,
  ): Promise<{ messages: ZulipMessage[]; topics: ZulipTopic[] }> {
    return this.groupService.showGroupDiscussions(slug);
  }

<<<<<<< HEAD
  @Post(':slug/discussions')
  @ApiOperation({ summary: 'Send a message to a group discussion' })
  async sendGroupDiscussionMessage(
    @Param('slug') slug: string,
    @AuthUser() user: User,
    @Body() body: { message: string; topicName: string },
  ): Promise<{ id: number }> {
    return this.groupService.sendGroupDiscussionMessage(slug, user.id, body);
  }

  @Patch(':slug/discussions/:messageId')
  @ApiOperation({ summary: 'Update a group discussion message' })
  async updateGroupDiscussionMessage(
    @Param('slug') slug: string,
    @Param('messageId') messageId: number,
    @AuthUser() user: User,
    @Body() body: { message: string },
  ): Promise<{ id: number }> {
    return this.groupService.updateGroupDiscussionMessage(
      messageId,
      body.message,
      user.id,
    );
  }

  @Delete(':slug/discussions/:messageId')
  @ApiOperation({ summary: 'Delete a group discussion message' })
  async deleteGroupDiscussionMessage(
    @Param('slug') slug: string,
    @Param('messageId') messageId: number,
  ): Promise<{ id: number }> {
    return this.groupService.deleteGroupDiscussionMessage(messageId);
  }

  @Post(':slug/join')
  @ApiOperation({ summary: 'Joining a group through link' })
  async joinGroup(@AuthUser() user: User, @Param('slug') slug: string) {
    return this.groupService.joinGroup(slug, user.id);
  }

=======
  @Post(':slug/join')
  @ApiOperation({ summary: 'Joining a group through link' })
  async joinGroup(@AuthUser() user: User, @Param('slug') slug: string) {
    return this.groupService.joinGroup(slug, user.id);
  }

>>>>>>> 3dabe43c
  @Delete(':slug/leave')
  @ApiOperation({ summary: 'Leave a group' })
  async leaveGroup(@AuthUser() user: User, @Param('slug') slug: string) {
    return this.groupService.leaveGroup(slug, user.id);
  }

  @Delete(':slug/members/:groupMemberId')
  @ApiOperation({ summary: 'Remove a group member' })
  async removeGroupMember(
    @Param('slug') slug: string,
    @Param('groupMemberId') groupMemberId: number,
  ) {
    return this.groupService.removeGroupMember(slug, groupMemberId);
  }

  @Patch(':slug/members/:groupMemberId')
  @ApiOperation({ summary: 'Update a group member role' })
  async updateGroupMemberRole(
    @Param('slug') slug: string,
    @Param('groupMemberId') groupMemberId: number,
    @Body() updateDto: UpdateGroupMemberRoleDto,
  ): Promise<GroupMemberEntity> {
    return this.groupService.updateGroupMemberRole(
      slug,
      groupMemberId,
      updateDto,
    );
  }

  @Post(':slug/members/:groupMemberId/approve')
  @ApiOperation({ summary: 'Approve a group member' })
  async approveMember(
    @Param('slug') slug: string,
    @Param('groupMemberId') groupMemberId: number,
  ): Promise<GroupMemberEntity> {
    return this.groupService.approveMember(slug, groupMemberId);
  }

  @Delete(':slug/members/:groupMemberId/reject')
  @ApiOperation({ summary: 'Reject a group member' })
  async rejectMember(
    @Param('slug') slug: string,
    @Param('groupMemberId') groupMemberId: number,
  ): Promise<GroupMemberEntity> {
    return this.groupService.rejectMember(slug, groupMemberId);
  }

  @Public()
  @Get(':slug/recommended-events')
  @ApiOperation({ summary: 'Get similar events for the group' })
  async showGroupRecommendedEvents(
    @Param('slug') slug: string,
  ): Promise<EventEntity[]> {
    return await this.groupService.showGroupRecommendedEvents(slug);
  }
}<|MERGE_RESOLUTION|>--- conflicted
+++ resolved
@@ -27,13 +27,10 @@
 import { GroupMemberService } from '../group-member/group-member.service';
 import { UpdateGroupMemberRoleDto } from '../group-member/dto/create-groupMember.dto';
 import { EventService } from '../event/event.service';
-<<<<<<< HEAD
 import { ZulipMessage, ZulipTopic } from 'zulip-js';
-=======
 import { Permissions } from '../shared/guard/permissions.decorator';
 import { PermissionsGuard } from '../shared/guard/permissions.guard';
 import { GroupPermission } from '../core/constants/constant';
->>>>>>> 3dabe43c
 
 @ApiTags('Groups')
 @Controller('groups')
@@ -77,11 +74,6 @@
     return await this.groupService.getGroupsWhereUserCanCreateEvents(user.id);
   }
 
-<<<<<<< HEAD
-  @Get('me/:slug')
-  @ApiOperation({ summary: 'Get group by ID Authenticated' })
-  async editGroup(@Param('slug') slug: string): Promise<GroupEntity> {
-=======
   @Permissions(GroupPermission.ManageGroup, GroupPermission.DeleteGroup)
   @UseGuards(JWTAuthGuard, PermissionsGuard)
   @Get('me/:slug')
@@ -90,7 +82,6 @@
     @Param('slug') slug: string,
     // @Headers('x-group-slug') groupSlug: string,
   ): Promise<GroupEntity> {
->>>>>>> 3dabe43c
     return await this.groupService.editGroup(slug);
   }
 
@@ -122,7 +113,6 @@
   }
 
   @Public()
-<<<<<<< HEAD
   @Get(':slug/about')
   @ApiOperation({ summary: 'Get group about' })
   async showGroupAbout(@Param('slug') slug: string): Promise<{
@@ -135,8 +125,6 @@
   }
 
   @Public()
-=======
->>>>>>> 3dabe43c
   @Get(':slug/events')
   @ApiOperation({ summary: 'Get all group events' })
   async showGroupEvents(@Param('slug') slug: string): Promise<EventEntity[]> {
@@ -161,7 +149,6 @@
     return this.groupService.showGroupDiscussions(slug);
   }
 
-<<<<<<< HEAD
   @Post(':slug/discussions')
   @ApiOperation({ summary: 'Send a message to a group discussion' })
   async sendGroupDiscussionMessage(
@@ -202,14 +189,6 @@
     return this.groupService.joinGroup(slug, user.id);
   }
 
-=======
-  @Post(':slug/join')
-  @ApiOperation({ summary: 'Joining a group through link' })
-  async joinGroup(@AuthUser() user: User, @Param('slug') slug: string) {
-    return this.groupService.joinGroup(slug, user.id);
-  }
-
->>>>>>> 3dabe43c
   @Delete(':slug/leave')
   @ApiOperation({ summary: 'Leave a group' })
   async leaveGroup(@AuthUser() user: User, @Param('slug') slug: string) {
