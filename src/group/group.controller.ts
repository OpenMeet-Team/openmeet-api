import {
  Controller,
  Get,
  Post,
  Body,
  Param,
  Patch,
  Delete,
  NotFoundException,
  Query,
  UseGuards,
  Req,
} from '@nestjs/common';
import { ApiTags, ApiOperation, ApiBearerAuth } from '@nestjs/swagger';
import { CreateGroupDto } from './dto/create-group.dto';
import { UpdateGroupDto } from './dto/update-group.dto';
import { GroupEntity } from './infrastructure/persistence/relational/entities/group.entity';
import { GroupService } from './group.service';
import { Public } from '../auth/decorators/public.decorator';
import { JWTAuthGuard } from '../core/guards/auth.guard';
import { Request } from 'express';
import { PaginationDto } from '../utils/dto/pagination.dto';
import { AuthUser } from '../core/decorators/auth-user.decorator';
import { User } from '../user/domain/user';
import { QueryGroupDto } from './dto/group-query.dto';
import { EventEntity } from '../event/infrastructure/persistence/relational/entities/event.entity';
import { HttpException, HttpStatus } from '@nestjs/common';

@ApiTags('Groups')
@Controller('groups')
@ApiBearerAuth()
@UseGuards(JWTAuthGuard)
export class GroupController {
  constructor(private readonly groupService: GroupService) {}

  @Post()
  @ApiOperation({ summary: 'Create a new group' })
  async create(
    @Body() createGroupDto: CreateGroupDto,
    @Req() req: Request,
  ): Promise<GroupEntity> {
    const user = req.user;
    let userId;
    if (user) {
      userId = user.id;
    }
    return this.groupService.create(createGroupDto, userId);
  }

  @Public()
  @Get()
  @ApiOperation({ summary: 'Get all groups' })
  async findAll(
    @Query() pagination: PaginationDto,
    @Query() query: QueryGroupDto,
  ): Promise<GroupEntity[]> {
    return this.groupService.findAll(pagination, query);
  }

  @Get('me')
  @ApiOperation({ summary: 'Get my groups' })
  async findMyGroups(
    @Query() pagination: PaginationDto,
    @Query() query: QueryGroupDto,
    @AuthUser() user: User,
  ): Promise<GroupEntity[]> {
    const userId = user.id;
    query.userId = userId;
    return this.groupService.findAll(pagination, query);
  }

  @Get('me/:id')
  @ApiOperation({ summary: 'Get group by ID Authenticated' })
  async findOne(
    @Param('id') id: number,
    @AuthUser() user: User,
  ): Promise<GroupEntity> {
    const userId = user.id;
    const group = await this.groupService.findQuery(+id, userId);
    if (!group) {
      throw new NotFoundException(`Group with ID ${id} not found`);
    }
    return group;
  }

  @Get(':id/event')
  @ApiOperation({ summary: 'Get group event by ID Authenticated' })
  async findGroupEvent(@Param('id') id: number): Promise<GroupEntity> {
    const group = await this.groupService.findGroupEvent(+id);
    if (!group) {
      throw new NotFoundException(`Group with ID ${id} not found`);
    }
    return group;
  }

<<<<<<< HEAD
  @Public()
  @Get(':id/recomemded-events')
  @ApiOperation({ summary: 'Get group recomemded event by ID Authenticated' })
  async findRecommendedEvent(@Param('id') id: number): Promise<GroupEntity> {
    const group = await this.groupService.findRandomEvents(+id);
    if (!group) {
      throw new NotFoundException(`Group with ID ${id} not found`);
    }
    return group;
  }

=======
>>>>>>> 28128140
  @Public()
  @Get(':id')
  @ApiOperation({ summary: 'Get group by ID' })
  async findOneProtected(@Param('id') id: number): Promise<GroupEntity> {
    const group = await this.groupService.findOne(+id);
    if (!group) {
      throw new NotFoundException(`Group with ID ${id} not found`);
    }
    return group;
  }

  @Patch(':id')
  @ApiOperation({ summary: 'Update a group by ID' })
  async update(
    @Param('id') id: number,
    @Body() updateGroupDto: UpdateGroupDto,
  ): Promise<GroupEntity> {
    return this.groupService.update(+id, updateGroupDto);
  }

  @Delete(':id')
  @ApiOperation({ summary: 'Delete a group by ID' })
  async remove(@Param('id') id: number): Promise<void> {
    return this.groupService.remove(+id);
  }

  @Public()
  @Get(':id/recommended-events')
  @ApiOperation({ summary: 'Get some recommended events for a specific group' })
  async getRecommendedEvents(
    @Param('id') id: number,
    @Query('minEvents') minEvents: number = 0,
    @Query('maxEvents') maxEvents: number = 5,
  ): Promise<EventEntity[]> {
    minEvents = minEvents || 0;
    maxEvents = maxEvents || 5;
    try {
      const recommendedEvents = await this.groupService.getRecommendedEvents(
        +id,
        minEvents,
        maxEvents,
      );

      return recommendedEvents;
    } catch (error) {
      throw new HttpException(error.message, HttpStatus.NOT_FOUND);
    }
  }
}<|MERGE_RESOLUTION|>--- conflicted
+++ resolved
@@ -93,20 +93,6 @@
     return group;
   }
 
-<<<<<<< HEAD
-  @Public()
-  @Get(':id/recomemded-events')
-  @ApiOperation({ summary: 'Get group recomemded event by ID Authenticated' })
-  async findRecommendedEvent(@Param('id') id: number): Promise<GroupEntity> {
-    const group = await this.groupService.findRandomEvents(+id);
-    if (!group) {
-      throw new NotFoundException(`Group with ID ${id} not found`);
-    }
-    return group;
-  }
-
-=======
->>>>>>> 28128140
   @Public()
   @Get(':id')
   @ApiOperation({ summary: 'Get group by ID' })
