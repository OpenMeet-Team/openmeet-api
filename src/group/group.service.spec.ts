import { Test, TestingModule } from '@nestjs/testing';
import { GroupService } from './group.service';
import { TenantConnectionService } from '../tenant/tenant.service';
import { CategoryService } from '../category/category.service';
import { GroupMemberService } from '../group-member/group-member.service';
import { EventService } from '../event/event.service';
import { REQUEST } from '@nestjs/core';
import { GroupEntity } from './infrastructure/persistence/relational/entities/group.entity';
import { TESTING_TENANT_ID } from '../../test/utils/constants';
import {
  mockCategory,
  mockCategoryService,
  mockDiscussions,
  mockEvent,
  mockEventService,
  mockFile,
  mockFilesS3PresignedService,
  mockGroup,
  mockGroupAboutResponse,
  mockGroupMember,
  mockGroupMemberService,
  mockGroupRoleService,
  mockGroups,
  mockGroupsQuery,
  mockGroupUserPermission,
  mockMailService,
  mockPagination,
  mockRepository,
  mockTenantConnectionService,
  mockUserService,
  mockZulipMessage,
  mockZulipService,
} from '../test/mocks';
import { FilesS3PresignedService } from '../file/infrastructure/uploader/s3-presigned/file.service';
import { mockUser } from '../test/mocks';
import { DeleteResult, Repository } from 'typeorm';
import { GroupMemberEntity } from '../group-member/infrastructure/persistence/relational/entities/group-member.entity';
import { GroupRoleService } from '../group-role/group-role.service';
import { MailService } from '../mail/mail.service';
<<<<<<< HEAD
import { UpdateGroupMemberRoleDto } from '../group-member/dto/create-groupMember.dto';
import { ZulipService } from '../zulip/zulip.service';
import { UserService } from '../user/user.service';
=======
import { UpdateGroupMemberRoleDto } from 'src/group-member/dto/create-groupMember.dto';
>>>>>>> 3dabe43c

describe('GroupService', () => {
  let service: GroupService;

  beforeEach(async () => {
    const module: TestingModule = await Test.createTestingModule({
      providers: [
        GroupService,
        {
          provide: Repository,
          useValue: mockRepository,
        },
        {
          provide: REQUEST,
          useValue: { tenantId: TESTING_TENANT_ID },
        },
        {
          provide: TenantConnectionService,
          useValue: mockTenantConnectionService,
        },
        {
          provide: CategoryService,
          useValue: mockCategoryService,
        },
        {
          provide: GroupMemberService,
          useValue: mockGroupMemberService,
        },
        {
          provide: EventService,
          useValue: mockEventService,
        },
        {
          provide: FilesS3PresignedService,
          useValue: mockFilesS3PresignedService,
        },
        {
          provide: GroupRoleService,
          useValue: mockGroupRoleService,
        },
        {
          provide: MailService,
          useValue: mockMailService,
        },
        {
          provide: ZulipService,
          useValue: mockZulipService,
        },
        {
          provide: UserService,
          useValue: mockUserService,
        },
      ],
    }).compile();

    service = await module.resolve<GroupService>(GroupService);

    await service.getTenantSpecificGroupRepository();
  });

  it('should be defined', () => {
    expect(service).toBeDefined();
  });

  describe('getTenantSpecificGroupRepository', () => {
    it('should get the tenant specific group repository', async () => {
      await service.getTenantSpecificGroupRepository();
      expect(service['groupRepository']).toBeDefined();
    });
  });

  describe('getGroupsWhereUserCanCreateEvents', () => {
    it('should return groups where user can create events', async () => {
      jest
        .spyOn(service['groupRepository'], 'find')
        .mockResolvedValue([mockGroup]);
      const result = await service.getGroupsWhereUserCanCreateEvents(
        mockUser.id,
      );
      expect(result).toEqual([mockGroup]);
    });
  });

  describe('getGroupMembers', () => {
    it('should return group members', async () => {
      jest
        .spyOn(service['groupMembersRepository'], 'find')
        .mockResolvedValue([mockGroupMember]);
      const result = await service.getGroupMembers(mockUser.id, mockGroup.id);
      expect(result).toEqual([mockGroupMember]);
    });
  });

  describe.skip('getGroupMemberPermissions', () => {
    it('should return group member permissions', async () => {
      jest
        .spyOn(service['groupMemberPermissionsRepository'], 'find')
        .mockResolvedValue([mockGroupUserPermission]);
      const result = await service.getGroupMemberPermissions(
        mockUser.id,
        mockGroup.id,
      );
      expect(result).toEqual([mockGroupUserPermission]);
    });
  });

  describe('showGroup', () => {
    it('should return group with details', async () => {
      jest
        .spyOn(service['groupRepository'], 'findOne')
        .mockResolvedValue(mockGroup as GroupEntity);
      const result = await service.showGroup(mockGroup.slug, mockUser.id);
      expect(result).toEqual(mockGroup);
    });
  });

  describe('getGroupsByCreator', () => {
    it('should return groups by creator', async () => {
      jest
        .spyOn(service['groupRepository'], 'find')
        .mockResolvedValue([mockGroup]);
      const result = await service.getGroupsByCreator(mockUser.id);
      expect(result).toEqual([mockGroup]);
    });
  });

  describe('getGroupsByMember', () => {
    it('should return groups by member', async () => {
      jest
        .spyOn(service['groupRepository'], 'find')
        .mockResolvedValue([mockGroup]);
      const result = await service.getGroupsByMember(mockUser.id);
      expect(result).toEqual([mockGroup]);
    });
  });

  describe('create', () => {
    it('should create a group', async () => {
      jest
        .spyOn(service['groupRepository'], 'save')
        .mockResolvedValue(mockGroup as GroupEntity);
      const result = await service.create(
        {
          ...mockGroup,
          categories: [mockCategory.id],
          image: mockFile,
        },
        mockUser.id,
      );
      expect(result).toEqual(mockGroup);
    });
  });

  describe.skip('showAll', () => {
    it('should return all paginated groups', async () => {
      jest
        .spyOn(service['groupRepository'], 'createQueryBuilder')
        .mockReturnValue(mockRepository as any);
      jest.spyOn(mockRepository, 'getMany').mockResolvedValue([mockGroup]);
      const result = await service.showAll(mockPagination, mockGroupsQuery);
      expect(result).toEqual({
        data: [mockGroup],
        total: 1,
        page: mockPagination.page,
        limit: mockPagination.limit,
      });
    });
  });

  describe('editGroup', () => {
    it('should edit a group', async () => {
      jest
        .spyOn(service['groupRepository'], 'findOne')
        .mockResolvedValue(mockGroup as GroupEntity);
      const result = await service.editGroup(mockGroup.slug);
      expect(result).toEqual(mockGroup);
    });
  });

  describe('findOne', () => {
    it('should return a group', async () => {
      jest
        .spyOn(service['groupRepository'], 'findOne')
        .mockResolvedValue(mockGroup as GroupEntity);
      const result = await service.findOne(mockGroup.id);
      expect(result).toEqual(mockGroup);
    });
  });

  describe('update', () => {
    it('should update a group', async () => {
      jest
        .spyOn(service['groupRepository'], 'findOneBy')
        .mockResolvedValue(mockGroup as GroupEntity);
      jest
        .spyOn(service['groupRepository'], 'save')
        .mockResolvedValue(mockGroup as GroupEntity);
      jest
        .spyOn(service['groupRepository'], 'find')
        .mockResolvedValue(mockGroups);
      const result = await service.update(mockGroup.slug, {
        ...mockGroup,
        categories: [mockCategory.id],
        image: mockFile,
      });
      expect(result).toEqual(mockGroup);
    });
  });

  describe('remove', () => {
    it('should remove a group', async () => {
      jest
        .spyOn(service['groupRepository'], 'findOne')
        .mockResolvedValue(mockGroup as GroupEntity);
      jest
        .spyOn(service['groupRepository'], 'remove')
        .mockResolvedValue(mockGroup as GroupEntity);
      jest
        .spyOn(service['groupMembersRepository'], 'delete')
        .mockResolvedValue(new DeleteResult());
      jest
        .spyOn(service['eventService'], 'deleteEventsByGroup')
        .mockResolvedValue(undefined);

      const result = await service.remove(mockGroup.slug);
      expect(result).toEqual(undefined);
    });
  });

  describe('getHomePageFeaturedGroups', () => {
    it('should return featured groups', async () => {
      jest
        .spyOn(service['groupRepository'], 'find')
        .mockResolvedValue([mockGroup]);
      jest.spyOn(mockRepository, 'getMany').mockResolvedValue([mockGroup]);
      const result = await service.getHomePageFeaturedGroups();
      expect(result).toEqual([mockGroup]);
    });
  });

  describe('getHomePageUserCreatedGroups', () => {
    it('should return user created groups', async () => {
      jest
        .spyOn(service['groupRepository'], 'find')
        .mockResolvedValue([mockGroup]);
      const result = await service.getHomePageUserCreatedGroups(mockUser.id);
      expect(result).toEqual([mockGroup]);
    });
  });

  describe('getHomePageUserParticipatedGroups', () => {
    it('should return user participated groups', async () => {
      jest
        .spyOn(service['groupRepository'], 'createQueryBuilder')
        .mockReturnValue(mockRepository as any);
      jest.spyOn(mockRepository, 'getMany').mockResolvedValue([mockGroup]);
      const result = await service.getHomePageUserParticipatedGroups(
        mockUser.id,
      );
      expect(result).toEqual([mockGroup]);
    });
  });

  describe('showGroupRecommendedEvents', () => {
    it('should return recommended events', async () => {
      jest
        .spyOn(service['groupRepository'], 'findOneBy')
        .mockResolvedValue(mockGroup as GroupEntity);
      const result = await service.showGroupRecommendedEvents(
        mockGroup.slug,
        3,
        5,
<<<<<<< HEAD
      );
      expect(result).toEqual([mockEvent]);
    });
  });

  describe('joinGroup', () => {
    it('should join a group', async () => {
      jest
        .spyOn(service['groupMemberService'], 'createGroupMember')
        .mockResolvedValue(mockGroupMember as GroupMemberEntity);
      const result = await service.joinGroup(mockGroup.slug, mockUser.id);
      expect(result).toEqual(mockGroupMember);
    });
  });

  describe('showGroupEvents', () => {
    it('should return group events', async () => {
      const result = await service.showGroupEvents(mockGroup.slug);
      expect(result).toEqual([mockEvent]);
    });
  });

  describe('rejectMember', () => {
    it('should reject a group member', async () => {
      const result = await service.rejectMember(
        mockGroup.slug,
        mockGroupMember.id,
      );
      expect(result).toEqual(mockGroupMember);
    });
  });

  describe('approveMember', () => {
    it('should approve a group member', async () => {
      const result = await service.approveMember(
        mockGroup.slug,
        mockGroupMember.id,
      );
      expect(result).toEqual(mockGroupMember);
    });
  });

  describe('removeGroupMember', () => {
    it('should remove a group member', async () => {
      const result = await service.removeGroupMember(
        mockGroup.slug,
        mockGroupMember.id,
      );
=======
      );
      expect(result).toEqual([mockEvent]);
    });
  });

  describe('joinGroup', () => {
    it('should join a group', async () => {
      jest
        .spyOn(service['groupMemberService'], 'createGroupMember')
        .mockResolvedValue(mockGroupMember as GroupMemberEntity);
      const result = await service.joinGroup(mockGroup.slug, mockUser.id);
>>>>>>> 3dabe43c
      expect(result).toEqual(mockGroupMember);
    });
  });

<<<<<<< HEAD
  describe('updateGroupMemberRole', () => {
    it('should update a group member role', async () => {
      jest
        .spyOn(service['groupRepository'], 'findOneBy')
        .mockResolvedValue(mockGroup as GroupEntity);
      const result = await service.updateGroupMemberRole(
        mockGroup.slug,
        mockGroupMember.id,
        { name: 'admin' } as UpdateGroupMemberRoleDto,
      );
      expect(result).toEqual(mockGroupMember);
    });
  });

  describe.skip('showGroupDiscussions', () => {
    it('should return group discussions', async () => {
      const result = await service.showGroupDiscussions(mockGroup.slug);
      expect(result).toEqual(mockDiscussions);
    });
  });

  describe.skip('showGroupAbout', () => {
    it('should return group about', async () => {
      const result = await service.showGroupAbout(mockGroup.slug);
      expect(result).toEqual(mockGroupAboutResponse);
    });
  });

  describe.skip('sendGroupDiscussionMessage', () => {
    it('should send a group discussion message', async () => {
      const result = await service.sendGroupDiscussionMessage(
        mockGroup.slug,
        mockUser.id,
        { message: 'test', topicName: 'test' },
      );
      expect(result).toEqual(mockZulipMessage);
    });
  });

  describe.skip('updateGroupDiscussionMessage', () => {
    it('should update a group discussion message', async () => {
      const result = await service.updateGroupDiscussionMessage(
        mockZulipMessage.id,
        'test',
        mockUser.id,
      );
      expect(result).toEqual(mockZulipMessage);
    });
  });

  describe.skip('deleteGroupDiscussionMessage', () => {
    it('should delete a group discussion message', async () => {
      const result = await service.deleteGroupDiscussionMessage(
        mockZulipMessage.id,
      );
      expect(result).toEqual(mockZulipMessage);
=======
  describe('showGroupEvents', () => {
    it('should return group events', async () => {
      const result = await service.showGroupEvents(mockGroup.slug);
      expect(result).toEqual([mockEvent]);
    });
  });

  describe('rejectMember', () => {
    it('should reject a group member', async () => {
      const result = await service.rejectMember(
        mockGroup.slug,
        mockGroupMember.id,
      );
      expect(result).toEqual(mockGroupMember);
    });
  });

  describe('approveMember', () => {
    it('should approve a group member', async () => {
      const result = await service.approveMember(
        mockGroup.slug,
        mockGroupMember.id,
      );
      expect(result).toEqual(mockGroupMember);
    });
  });

  describe('removeGroupMember', () => {
    it('should remove a group member', async () => {
      const result = await service.removeGroupMember(
        mockGroup.slug,
        mockGroupMember.id,
      );
      expect(result).toEqual(mockGroupMember);
    });
  });

  describe('updateGroupMemberRole', () => {
    it('should update a group member role', async () => {
      jest
        .spyOn(service['groupRepository'], 'findOneBy')
        .mockResolvedValue(mockGroup as GroupEntity);
      const result = await service.updateGroupMemberRole(
        mockGroup.slug,
        mockGroupMember.id,
        { name: 'admin' } as UpdateGroupMemberRoleDto,
      );
      expect(result).toEqual(mockGroupMember);
>>>>>>> 3dabe43c
    });
  });
});<|MERGE_RESOLUTION|>--- conflicted
+++ resolved
@@ -37,13 +37,10 @@
 import { GroupMemberEntity } from '../group-member/infrastructure/persistence/relational/entities/group-member.entity';
 import { GroupRoleService } from '../group-role/group-role.service';
 import { MailService } from '../mail/mail.service';
-<<<<<<< HEAD
 import { UpdateGroupMemberRoleDto } from '../group-member/dto/create-groupMember.dto';
 import { ZulipService } from '../zulip/zulip.service';
 import { UserService } from '../user/user.service';
-=======
 import { UpdateGroupMemberRoleDto } from 'src/group-member/dto/create-groupMember.dto';
->>>>>>> 3dabe43c
 
 describe('GroupService', () => {
   let service: GroupService;
@@ -316,7 +313,6 @@
         mockGroup.slug,
         3,
         5,
-<<<<<<< HEAD
       );
       expect(result).toEqual([mockEvent]);
     });
@@ -365,24 +361,10 @@
         mockGroup.slug,
         mockGroupMember.id,
       );
-=======
-      );
-      expect(result).toEqual([mockEvent]);
-    });
-  });
-
-  describe('joinGroup', () => {
-    it('should join a group', async () => {
-      jest
-        .spyOn(service['groupMemberService'], 'createGroupMember')
-        .mockResolvedValue(mockGroupMember as GroupMemberEntity);
-      const result = await service.joinGroup(mockGroup.slug, mockUser.id);
->>>>>>> 3dabe43c
-      expect(result).toEqual(mockGroupMember);
-    });
-  });
-
-<<<<<<< HEAD
+      expect(result).toEqual(mockGroupMember);
+    });
+  });
+
   describe('updateGroupMemberRole', () => {
     it('should update a group member role', async () => {
       jest
@@ -432,14 +414,7 @@
       expect(result).toEqual(mockZulipMessage);
     });
   });
-
-  describe.skip('deleteGroupDiscussionMessage', () => {
-    it('should delete a group discussion message', async () => {
-      const result = await service.deleteGroupDiscussionMessage(
-        mockZulipMessage.id,
-      );
-      expect(result).toEqual(mockZulipMessage);
-=======
+  
   describe('showGroupEvents', () => {
     it('should return group events', async () => {
       const result = await service.showGroupEvents(mockGroup.slug);
@@ -488,7 +463,6 @@
         { name: 'admin' } as UpdateGroupMemberRoleDto,
       );
       expect(result).toEqual(mockGroupMember);
->>>>>>> 3dabe43c
     });
   });
 });