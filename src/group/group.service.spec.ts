import { Test, TestingModule } from '@nestjs/testing';
import { GroupService } from './group.service';
import { TenantConnectionService } from '../tenant/tenant.service';
import { CategoryService } from '../category/category.service';
import { GroupMemberService } from '../group-member/group-member.service';
import { EventService } from '../event/event.service';
import { REQUEST } from '@nestjs/core';
import { GroupEntity } from './infrastructure/persistence/relational/entities/group.entity';
import { TESTING_TENANT_ID } from '../../test/utils/constants';
import {
  mockCategory,
  mockCategoryService,
  mockEventService,
  mockFile,
  mockFilesS3PresignedService,
  mockGroup,
  mockGroupMember,
  mockGroupMemberService,
  mockGroupsQuery,
<<<<<<< HEAD
  mockGroupUserPermission,
=======
>>>>>>> 2b0a6179
  mockPagination,
  mockRepository,
  mockTenantConnectionService,
} from '../test/mocks';
import { FilesS3PresignedService } from '../file/infrastructure/uploader/s3-presigned/file.service';
import { mockUser } from '../test/mocks';
<<<<<<< HEAD
import { DeleteResult, Repository } from 'typeorm';
import { CategoryEntity } from 'src/category/infrastructure/persistence/relational/entities/categories.entity';
=======
import { Repository } from 'typeorm';
>>>>>>> 2b0a6179

describe('GroupService', () => {
  let service: GroupService;
  let eventService: EventService;

  beforeEach(async () => {
    const module: TestingModule = await Test.createTestingModule({
      providers: [
        GroupService,
        {
          provide: Repository,
          useValue: mockRepository,
        },
        {
          provide: REQUEST,
          useValue: { tenantId: TESTING_TENANT_ID },
        },
        {
          provide: TenantConnectionService,
          useValue: mockTenantConnectionService,
        },
        {
          provide: CategoryService,
          useValue: mockCategoryService,
        },
        {
          provide: GroupMemberService,
          useValue: mockGroupMemberService,
        },
        {
          provide: EventService,
          useValue: mockEventService,
        },
        {
          provide: FilesS3PresignedService,
          useValue: mockFilesS3PresignedService,
        },
      ],
    }).compile();

    service = await module.resolve<GroupService>(GroupService);
    eventService = module.get<EventService>(EventService);

    await service.getTenantSpecificGroupRepository();
  });

  it('should be defined', () => {
    expect(service).toBeDefined();
  });

<<<<<<< HEAD
  describe('getGroupsWhereUserCanCreateEvents', () => {
    it('should return groups where user can create events', async () => {
      jest
        .spyOn(service['groupRepository'], 'find')
        .mockResolvedValue([mockGroup]);
      const result = await service.getGroupsWhereUserCanCreateEvents(
        mockUser.id,
      );
      expect(result).toEqual([mockGroup]);
    });
  });

  describe('getGroupMembers', () => {
    it('should return group members', async () => {
      jest
        .spyOn(service['groupMembersRepository'], 'find')
        .mockResolvedValue([mockGroupMember]);
      const result = await service.getGroupMembers(mockUser.id, mockGroup.id);
      expect(result).toEqual([mockGroupMember]);
    });
  });

  describe.skip('getGroupMemberPermissions', () => {
    it('should return group member permissions', async () => {
      jest
        .spyOn(service['groupMemberPermissionsRepository'], 'find')
        .mockResolvedValue([mockGroupUserPermission]);
      const result = await service.getGroupMemberPermissions(
        mockUser.id,
        mockGroup.id,
      );
      expect(result).toEqual([mockGroupUserPermission]);
    });
  });

  describe('showGroup', () => {
    it('should return group with details', async () => {
      jest
        .spyOn(service['groupRepository'], 'findOne')
        .mockResolvedValue(mockGroup as GroupEntity);
      const result = await service.showGroup(mockGroup.id, mockUser.id);
      expect(result).toEqual(mockGroup);
    });
  });

  describe('getGroupsByCreator', () => {
    it('should return groups by creator', async () => {
      jest
        .spyOn(service['groupRepository'], 'find')
        .mockResolvedValue([mockGroup]);
      const result = await service.getGroupsByCreator(mockUser.id);
      expect(result).toEqual([mockGroup]);
    });
  });

  describe('getGroupsByMember', () => {
    it('should return groups by member', async () => {
      jest
        .spyOn(service['groupRepository'], 'find')
        .mockResolvedValue([mockGroup]);
      const result = await service.getGroupsByMember(mockUser.id);
      expect(result).toEqual([mockGroup]);
    });
  });

  describe('create', () => {
    it('should create a group', async () => {
      jest
        .spyOn(service['groupRepository'], 'save')
        .mockResolvedValue(mockGroup as GroupEntity);
      const result = await service.create(
        {
          ...mockGroup,
          categories: [mockCategory.id],
          image: mockFile,
        },
        mockUser.id,
      );
=======
  describe.skip('getGroupMembers', () => {
    it('should return group members', async () => {
      const result = await service.getGroupMembers(mockUser.id, mockGroup.id);
      expect(result).toEqual([mockGroupMember]);
    });
  });

  describe.skip('getGroupMemberPermissions', () => {
    it('should return group member permissions', async () => {
      const result = await service.getGroupMemberPermissions(
        mockUser.id,
        mockGroup.id,
      );
      expect(result).toEqual([mockGroupMember]);
    });
  });

  describe.skip('showGroup', () => {
    it('should return group with details', async () => {
      const result = await service.showGroup(mockGroup.id, mockUser.id);
      expect(result).toEqual(mockGroup);
    });
  });

  describe.skip('getGroupsByCreator', () => {
    it('should return groups by creator', async () => {
      const result = await service.getGroupsByCreator(mockUser.id);
      expect(result).toEqual([mockGroup]);
    });
  });

  describe.skip('getGroupsByMember', () => {
    it('should return groups by member', async () => {
      const result = await service.getGroupsByMember(mockUser.id);
      expect(result).toEqual([mockGroup]);
    });
  });

  describe.skip('create', () => {
    it('should create a group', async () => {
      const result = await service.create(
        {
          ...mockGroup,
          categories: [mockCategory.id],
          image: mockFile,
        },
        mockUser.id,
      );
      expect(result).toEqual(mockGroup);
    });
  });

  describe.skip('findAll', () => {
    it('should return all groups', async () => {
      const result = await service.findAll(mockPagination, mockGroupsQuery);
      expect(result).toEqual([mockGroup]);
    });
  });

  describe.skip('editGroup', () => {
    it('should edit a group', async () => {
      const result = await service.editGroup(mockGroup.id);
>>>>>>> 2b0a6179
      expect(result).toEqual(mockGroup);
    });
  });

<<<<<<< HEAD
  describe.skip('findAll', () => {
    it('should return all groups', async () => {
      // Mock the expected paginated response
      const expectedResult = {
        data: [mockGroup],
        page: 1,
        total: 1,
        totalPages: 1,
      };

      // jest
      //   .spyOn(service['groupRepository'], 'findAndCount')
      //   .mockResolvedValue([[mockGroup as GroupEntity], 1]);

      const result = await service.findAll(mockPagination, mockGroupsQuery);
      expect(result).toEqual(expectedResult);
    });
  });

  describe('editGroup', () => {
    it('should edit a group', async () => {
      jest
        .spyOn(service['groupRepository'], 'findOne')
        .mockResolvedValue(mockGroup as GroupEntity);
      const result = await service.editGroup(mockGroup.id);
=======
  describe.skip('findOne', () => {
    it('should return a group', async () => {
      const result = await service.findOne(mockGroup.id);
      expect(result).toEqual(mockGroup);
    });
  });

  describe.skip('update', () => {
    it('should update a group', async () => {
      const result = await service.update(mockGroup.id, {
        ...mockGroup,
        categories: [mockCategory.id],
        image: mockFile,
      });
>>>>>>> 2b0a6179
      expect(result).toEqual(mockGroup);
    });
  });

<<<<<<< HEAD
  describe('findOne', () => {
    it('should return a group', async () => {
      jest
        .spyOn(service['groupRepository'], 'findOne')
        .mockResolvedValue(mockGroup as GroupEntity);
      const result = await service.findOne(mockGroup.id);
      expect(result).toEqual(mockGroup);
    });
  });

  describe('update', () => {
    it('should update a group', async () => {
      service['groupRepository'].merge = (
        target: GroupEntity,
        source: Partial<GroupEntity>,
      ) => {
        return Object.assign(target, source);
      };
      jest
        .spyOn(service['groupRepository'], 'findOne')
        .mockResolvedValue(mockGroup as GroupEntity);
      jest
        .spyOn(service['categoryService'], 'findOne')
        .mockResolvedValue(mockCategory as CategoryEntity);
      jest
        .spyOn(service['groupRepository'], 'merge')
        .mockImplementation(() => mockGroup as GroupEntity);
      jest
        .spyOn(service['groupRepository'], 'save')
        .mockResolvedValue(mockGroup as GroupEntity);
      const result = await service.update(mockGroup.id, {
        ...mockGroup,
        categories: [mockCategory.id],
        image: mockFile,
      });
      expect(result).toEqual(mockGroup);
    });
  });

  describe('remove', () => {
    it('should remove a group', async () => {
      jest
        .spyOn(service['groupRepository'], 'findOne')
        .mockResolvedValue(mockGroup as GroupEntity);
      jest
        .spyOn(service['groupRepository'], 'remove')
        .mockResolvedValue(mockGroup as GroupEntity);
      jest
        .spyOn(service['groupMembersRepository'], 'delete')
        .mockResolvedValue(new DeleteResult());
      jest
        .spyOn(service['eventService'], 'deleteEventsByGroup')
        .mockResolvedValue(undefined);

      const result = await service.remove(mockGroup.id);
      expect(result).toEqual(undefined);
    });
  });

  describe.skip('getHomePageFeaturedGroups', () => {
    it('should return featured groups', async () => {
      jest
        .spyOn(service['groupRepository'], 'find')
        .mockResolvedValue([mockGroup]);
      const result = await service.getHomePageFeaturedGroups();
=======
  describe.skip('remove', () => {
    it('should remove a group', async () => {
      const result = await service.remove(mockGroup.id);
      expect(result).toEqual(undefined);
    });
  });

  describe.skip('getHomePageFeaturedGroups', () => {
    it('should return featured groups', async () => {
      const result = await service.getHomePageFeaturedGroups();
      expect(result).toEqual([mockGroup]);
    });
  });

  describe.skip('getHomePageUserCreatedGroups', () => {
    it('should return user created groups', async () => {
      const result = await service.getHomePageUserCreatedGroups(mockUser.id);
>>>>>>> 2b0a6179
      expect(result).toEqual([mockGroup]);
    });
  });

<<<<<<< HEAD
  describe('getHomePageUserCreatedGroups', () => {
    it('should return user created groups', async () => {
      jest
        .spyOn(service['groupRepository'], 'find')
        .mockResolvedValue([mockGroup]);
      const result = await service.getHomePageUserCreatedGroups(mockUser.id);
=======
  describe.skip('getHomePageUserParticipatedGroups', () => {
    it('should return user participated groups', async () => {
      const result = await service.getHomePageUserParticipatedGroups(
        mockUser.id,
      );
>>>>>>> 2b0a6179
      expect(result).toEqual([mockGroup]);
    });
  });

<<<<<<< HEAD
  describe.skip('getHomePageUserParticipatedGroups', () => {
    it('should return user participated groups', async () => {
      const mockQueryBuilder = {
        leftJoinAndSelect: jest.fn().mockReturnThis(),
        where: jest.fn().mockReturnThis(),
        getMany: jest.fn().mockResolvedValue([mockGroup]),
        innerJoin: jest.fn().mockReturnThis(),
        getRawAndEntities: jest.fn().mockResolvedValue([mockGroup]),
      };
      jest
        .spyOn(service['groupRepository'], 'createQueryBuilder')
        .mockReturnValue(mockQueryBuilder as any);
      jest
        .spyOn(service['groupRepository'], 'find')
        .mockResolvedValue([mockGroup]);
      const result = await service.getHomePageUserParticipatedGroups(
        mockUser.id,
      );
      expect(result).toEqual([mockGroup]);
    });
  });

  describe.skip('getTenantSpecificGroupRepository', () => {
    it('should get the tenant specific group repository', async () => {
      await service.getTenantSpecificGroupRepository();
      expect(service['groupRepository']).toBeDefined();
    });
  });

  // TODO refactor this to use mocks
  describe('getRecommendedEvents', () => {
=======
  describe.skip('getTenantSpecificGroupRepository', () => {
    it('should get the tenant specific group repository', async () => {
      await service.getTenantSpecificGroupRepository();
      expect(service['groupRepository']).toBeDefined();
    });
  });

  // TODO refactor this to use mocks
  describe.skip('getRecommendedEvents', () => {
>>>>>>> 2b0a6179
    it('should return recommended events if enough are found', async () => {
      const minEvents = 3;
      const maxEvents = 5;
      const mockGroup = { id: 1, categories: [{ id: 1 }, { id: 2 }] };
      const mockEvents = [
        { id: 1 },
        { id: 2 },
        { id: 3 },
        { id: 4 },
        { id: 5 },
      ];

      jest
        .spyOn(service['groupRepository'], 'findOne')
        .mockResolvedValue(mockGroup as GroupEntity);
      jest
        .spyOn(eventService, 'findRecommendedEventsForGroup')
        .mockResolvedValue(mockEvents as any);

      const result = await service.getRecommendedEvents(
        1,
        minEvents,
        maxEvents,
      );

      expect(result).toEqual(mockEvents);
      expect(eventService.findRecommendedEventsForGroup).toHaveBeenCalledWith(
        1,
        [1, 2],
        minEvents,
        maxEvents,
      );
      expect(eventService.findRandomEventsForGroup).not.toHaveBeenCalled();
    });

    it('should fetch additional random events if not enough recommended events are found', async () => {
      const minEvents = 3;
      const maxEvents = 5;
      const mockGroup = { id: 1, categories: [{ id: 1 }, { id: 2 }] };
      const mockRecommendedEvents = [{ id: 1 }, { id: 2 }];
      const mockRandomEvents = [{ id: 3 }, { id: 4 }, { id: 5 }];

      jest
        .spyOn(service['groupRepository'], 'findOne')
        .mockResolvedValue(mockGroup as GroupEntity);
      jest
        .spyOn(eventService, 'findRecommendedEventsForGroup')
        .mockResolvedValue(mockRecommendedEvents as any);
      jest
        .spyOn(eventService, 'findRandomEventsForGroup')
        .mockResolvedValue(mockRandomEvents as any);

      const result = await service.getRecommendedEvents(
        1,
        minEvents,
        maxEvents,
      );

      expect(result).toEqual([...mockRecommendedEvents, ...mockRandomEvents]);
      expect(eventService.findRecommendedEventsForGroup).toHaveBeenCalledWith(
        1,
        [1, 2],
        minEvents,
        maxEvents,
      );
      expect(eventService.findRandomEventsForGroup).toHaveBeenCalledWith(
        1,
        minEvents,
        maxEvents - mockRecommendedEvents.length,
      );
    });

    it.skip('should deduplicate events', async () => {
      const minEvents = 3;
      const maxEvents = 5;

      const result = await service.getRecommendedEvents(
        mockGroup.id,
        minEvents,
        maxEvents,
      );

      expect(result).toEqual([{ id: 1 }, { id: 2 }, { id: 3 }, { id: 4 }]);
    });
  });
});<|MERGE_RESOLUTION|>--- conflicted
+++ resolved
@@ -17,22 +17,16 @@
   mockGroupMember,
   mockGroupMemberService,
   mockGroupsQuery,
-<<<<<<< HEAD
   mockGroupUserPermission,
-=======
->>>>>>> 2b0a6179
   mockPagination,
   mockRepository,
   mockTenantConnectionService,
 } from '../test/mocks';
 import { FilesS3PresignedService } from '../file/infrastructure/uploader/s3-presigned/file.service';
 import { mockUser } from '../test/mocks';
-<<<<<<< HEAD
 import { DeleteResult, Repository } from 'typeorm';
 import { CategoryEntity } from 'src/category/infrastructure/persistence/relational/entities/categories.entity';
-=======
 import { Repository } from 'typeorm';
->>>>>>> 2b0a6179
 
 describe('GroupService', () => {
   let service: GroupService;
@@ -83,7 +77,6 @@
     expect(service).toBeDefined();
   });
 
-<<<<<<< HEAD
   describe('getGroupsWhereUserCanCreateEvents', () => {
     it('should return groups where user can create events', async () => {
       jest
@@ -162,7 +155,7 @@
         },
         mockUser.id,
       );
-=======
+      
   describe.skip('getGroupMembers', () => {
     it('should return group members', async () => {
       const result = await service.getGroupMembers(mockUser.id, mockGroup.id);
@@ -225,12 +218,10 @@
   describe.skip('editGroup', () => {
     it('should edit a group', async () => {
       const result = await service.editGroup(mockGroup.id);
->>>>>>> 2b0a6179
-      expect(result).toEqual(mockGroup);
-    });
-  });
-
-<<<<<<< HEAD
+      expect(result).toEqual(mockGroup);
+    });
+  });
+
   describe.skip('findAll', () => {
     it('should return all groups', async () => {
       // Mock the expected paginated response
@@ -256,7 +247,7 @@
         .spyOn(service['groupRepository'], 'findOne')
         .mockResolvedValue(mockGroup as GroupEntity);
       const result = await service.editGroup(mockGroup.id);
-=======
+
   describe.skip('findOne', () => {
     it('should return a group', async () => {
       const result = await service.findOne(mockGroup.id);
@@ -271,12 +262,10 @@
         categories: [mockCategory.id],
         image: mockFile,
       });
->>>>>>> 2b0a6179
-      expect(result).toEqual(mockGroup);
-    });
-  });
-
-<<<<<<< HEAD
+      expect(result).toEqual(mockGroup);
+    });
+  });
+
   describe('findOne', () => {
     it('should return a group', async () => {
       jest
@@ -342,7 +331,7 @@
         .spyOn(service['groupRepository'], 'find')
         .mockResolvedValue([mockGroup]);
       const result = await service.getHomePageFeaturedGroups();
-=======
+      
   describe.skip('remove', () => {
     it('should remove a group', async () => {
       const result = await service.remove(mockGroup.id);
@@ -357,33 +346,24 @@
     });
   });
 
-  describe.skip('getHomePageUserCreatedGroups', () => {
-    it('should return user created groups', async () => {
-      const result = await service.getHomePageUserCreatedGroups(mockUser.id);
->>>>>>> 2b0a6179
-      expect(result).toEqual([mockGroup]);
-    });
-  });
-
-<<<<<<< HEAD
+
   describe('getHomePageUserCreatedGroups', () => {
     it('should return user created groups', async () => {
       jest
         .spyOn(service['groupRepository'], 'find')
         .mockResolvedValue([mockGroup]);
       const result = await service.getHomePageUserCreatedGroups(mockUser.id);
-=======
+
+      
   describe.skip('getHomePageUserParticipatedGroups', () => {
     it('should return user participated groups', async () => {
       const result = await service.getHomePageUserParticipatedGroups(
         mockUser.id,
       );
->>>>>>> 2b0a6179
-      expect(result).toEqual([mockGroup]);
-    });
-  });
-
-<<<<<<< HEAD
+      expect(result).toEqual([mockGroup]);
+    });
+  });
+
   describe.skip('getHomePageUserParticipatedGroups', () => {
     it('should return user participated groups', async () => {
       const mockQueryBuilder = {
@@ -413,19 +393,14 @@
     });
   });
 
-  // TODO refactor this to use mocks
-  describe('getRecommendedEvents', () => {
-=======
   describe.skip('getTenantSpecificGroupRepository', () => {
     it('should get the tenant specific group repository', async () => {
       await service.getTenantSpecificGroupRepository();
       expect(service['groupRepository']).toBeDefined();
     });
   });
-
-  // TODO refactor this to use mocks
-  describe.skip('getRecommendedEvents', () => {
->>>>>>> 2b0a6179
+        // TODO refactor this to use mocks
+  describe('getRecommendedEvents', () => {
     it('should return recommended events if enough are found', async () => {
       const minEvents = 3;
       const maxEvents = 5;
