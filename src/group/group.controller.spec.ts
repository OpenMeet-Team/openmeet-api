--- conflicted
+++ resolved
@@ -90,11 +90,7 @@
 
   describe('editGroup', () => {
     it('should edit a group', async () => {
-<<<<<<< HEAD
-      const result = await controller.editGroup(1, '');
-=======
       const result = await controller.editGroup(mockGroup.slug);
->>>>>>> 063e10de
       expect(result).toEqual(mockGroup);
     });
   });
@@ -131,8 +127,6 @@
     });
   });
 
-<<<<<<< HEAD
-=======
   describe('showGroupEvents', () => {
     it('should show group events', async () => {
       const result = await controller.showGroupEvents(mockGroup.slug);
@@ -140,7 +134,6 @@
     });
   });
 
->>>>>>> 063e10de
   describe('showGroupMembers', () => {
     it('should show group members', async () => {
       const result = await controller.showGroupMembers(mockGroup.slug);
@@ -207,12 +200,7 @@
     });
   });
 
-<<<<<<< HEAD
-  describe('getRecommendedEvents', () => {
-=======
-  // TODO refactor this to use mocks
   describe('showGroupRecommendedEvents', () => {
->>>>>>> 063e10de
     it('should return 3-5 recommended events', async () => {
       const mockEvents = [
         { id: 1, name: 'Event 1' },
