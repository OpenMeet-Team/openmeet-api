--- conflicted
+++ resolved
@@ -90,14 +90,6 @@
       expect(result).toEqual(mockGroup);
     });
   });
-<<<<<<< HEAD
-
-  describe('removeGroup', () => {
-    it('should remove a group', async () => {
-      const result = await controller.removeGroup(mockGroup.id);
-      expect(result).toEqual(mockGroup);
-    });
-  });
 
   describe('showGroupEvents', () => {
     it('should show group events', async () => {
@@ -106,8 +98,6 @@
     });
   });
 
-=======
-
   describe('removeGroup', () => {
     it('should remove a group', async () => {
       const result = await controller.removeGroup(mockGroup.id);
@@ -122,7 +112,6 @@
     });
   });
 
->>>>>>> 2b0a6179
   describe('showGroupMembers', () => {
     it('should show group members', async () => {
       const result = await controller.showGroupMembers(1);
@@ -171,7 +160,6 @@
     it('should reject a group member', async () => {
       const result = await controller.rejectMember(1, 1);
       expect(result).toEqual(mockGroupMember);
-<<<<<<< HEAD
     });
   });
 
@@ -183,8 +171,6 @@
         groupService.getGroupsWhereUserCanCreateEvents,
       ).toHaveBeenCalledWith(mockUser.id);
       expect(result).toEqual([mockGroup]);
-=======
->>>>>>> 2b0a6179
     });
   });
 
