import { Injectable, NotFoundException, Inject, Scope } from '@nestjs/common';
import { Repository } from 'typeorm';
import { REQUEST } from '@nestjs/core';
import { TenantConnectionService } from '../tenant/tenant.service';
import { GroupEntity } from './infrastructure/persistence/relational/entities/group.entity';
import { CreateGroupDto } from './dto/create-group.dto';
import { UpdateGroupDto } from './dto/update-group.dto';
import { CategoryService } from '../category/category.service';
import { GroupMemberEntity } from '../group-member/infrastructure/persistence/relational/entities/group-member.entity';
import { GroupUserPermissionEntity } from './infrastructure/persistence/relational/entities/group-user-permission.entity';
import { Status } from '../core/constants/constant';
import { GroupMemberService } from '../group-member/group-member.service';
import { PaginationDto } from '../utils/dto/pagination.dto';
import { paginate } from '../utils/generic-pagination';
import { QueryGroupDto } from './dto/group-query.dto';
import slugify from 'slugify';
import { EventService } from '../event/event.service';
<<<<<<< HEAD
=======
import { EventEntity } from '../event/infrastructure/persistence/relational/entities/event.entity';
>>>>>>> 0fadf7c5

@Injectable({ scope: Scope.REQUEST, durable: true })
export class GroupService {
  private groupMembersRepository: Repository<GroupMemberEntity>;
  private groupRepository: Repository<GroupEntity>;
  private readonly groupMemberPermissionsRepository: Repository<GroupUserPermissionEntity>;

  constructor(
    @Inject(REQUEST) private readonly request: any,
    private readonly tenantConnectionService: TenantConnectionService,
    private readonly categoryService: CategoryService,
    private readonly groupMemberService: GroupMemberService,
    private readonly eventService: EventService,
  ) {}

  async getTenantSpecificGroupRepository() {
    const tenantId = this.request.tenantId;
    const dataSource =
      await this.tenantConnectionService.getTenantConnection(tenantId);
    this.groupRepository = dataSource.getRepository(GroupEntity);
    this.groupMembersRepository = dataSource.getRepository(GroupMemberEntity);
  }

  async getGroupMembers(
    userId: number,
    groupId: number,
  ): Promise<GroupMemberEntity[]> {
    await this.getTenantSpecificGroupRepository();
    const groupMembers = await this.groupMembersRepository.find({
      where: {
        user: { id: userId },
        group: { id: groupId },
      },
    });

    return groupMembers;
  }

  async getGroupMemberPermissions(
    userId: number,
    groupId: number,
  ): Promise<GroupUserPermissionEntity[]> {
    await this.getTenantSpecificGroupRepository();
    return this.groupMemberPermissionsRepository.find({
      where: {
        user: { id: userId },
        group: { id: groupId },
      },
      relations: ['groupPermission'],
    });
  }

  async getGroupsByCreator(userId: string): Promise<GroupEntity[]> {
    await this.getTenantSpecificGroupRepository();
    // find where groupMembers user id == userid
    const groups = await this.groupRepository.find({
      where: {
        groupMembers: { user: { id: Number(userId) } },
      },
      relations: ['groupMembers', 'groupMembers.user'],
    });
    return groups;
  }

  async getGroupsByMember(userId: string): Promise<GroupEntity[]> {
    await this.getTenantSpecificGroupRepository();
    const groups = await this.groupRepository.find({
      where: {
        groupMembers: { user: { id: Number(userId) } },
      },
      relations: ['groupMembers', 'groupMembers.user'],
    });
    return groups;
  }

  // Get recommended events for a group, suppliment with random events if not enough
  async getRecommendedEvents(
    groupId: number,
    minEvents: number = 3,
    maxEvents: number = 5,
  ): Promise<EventEntity[]> {
    await this.getTenantSpecificGroupRepository();

    const group = await this.groupRepository.findOne({
      where: { id: Number(groupId) },
      relations: ['categories'],
    });

    if (!group) {
      throw new NotFoundException(`Group with ID ${groupId} not found`);
    }

    const categoryIds = group.categories.map((c) => c.id);

    let recommendedEvents: EventEntity[] = [];
    try {
      recommendedEvents =
        (await this.eventService.findRecommendedEventsForGroup(
          groupId,
          categoryIds,
          minEvents,
          maxEvents,
        )) || ([] as EventEntity[]);
    } catch (error) {
      recommendedEvents = [] as EventEntity[];
      console.error('Error fetching recommended events:', error);
    }

    const remainingEventsToFetch = maxEvents - recommendedEvents.length;

    if (remainingEventsToFetch > 0) {
      let randomEvents: EventEntity[] = [];
      try {
        randomEvents = await this.eventService.findRandomEventsForGroup(
          groupId,
          recommendedEvents.map((e) => e.id),
          remainingEventsToFetch,
          remainingEventsToFetch,
        );
      } catch (error) {
        console.error('Error fetching random events:', error);
      }

      recommendedEvents = [...recommendedEvents, ...(randomEvents || [])];
    }

    // Deduplicate events
    const uniqueEvents = recommendedEvents.filter(
      (event, index, self) =>
        index === self.findIndex((t) => t.id === event.id),
    );

    if (uniqueEvents.length < minEvents) {
      throw new NotFoundException(
        `Not enough events found for group ${groupId}`,
      );
    }

    if (uniqueEvents.length > maxEvents) {
      return uniqueEvents.slice(0, maxEvents);
    }

    return uniqueEvents;
  }

  async create(createGroupDto: CreateGroupDto, userId: number): Promise<any> {
    await this.getTenantSpecificGroupRepository();
    let categoryEntities: any[] = [];
    const categoryIds = createGroupDto.categories;

    if (categoryIds && categoryIds.length > 0) {
      categoryEntities = await Promise.all(
        categoryIds.map(async (categoryId) => {
          const categoryEntity = await this.categoryService.findOne(categoryId);
          if (!categoryEntity) {
            throw new NotFoundException(
              `Category with ID ${categoryId} not found`,
            );
          }
          return categoryEntity;
        }),
      );
    }

    const slugifiedName = slugify(createGroupDto.name, {
      strict: true,
      lower: true,
    });

    const mappedGroupDto = {
      ...createGroupDto,
      slug: slugifiedName,
      categories: categoryEntities,
      createdBy: { id: userId },
    };

    const group = this.groupRepository.create(mappedGroupDto);
    const savedGroup = await this.groupRepository.save(group);
    const groupMemberDto = {
      requiredApproval: false,
      userId,
      groupId: savedGroup.id,
    };
    await this.groupMemberService.createGroupMember(groupMemberDto);

    return savedGroup;
  }

  // Find all groups with relations
  async findAll(pagination: PaginationDto, query: QueryGroupDto): Promise<any> {
    await this.getTenantSpecificGroupRepository();
    const { page, limit } = pagination;
    const { search, userId, location, categories } = query;
    console.log('🚀 ~ GroupService ~ findAll ~ categories:', categories);
    const groupQuery = this.groupRepository
      .createQueryBuilder('group')
      .leftJoinAndSelect('group.categories', 'categories')
      .leftJoinAndSelect('group.groupMembers', 'groupMembers')
      .leftJoinAndSelect('groupMembers.user', 'user')
      .leftJoinAndSelect('groupMembers.groupRole', 'groupRole')
      .where('group.status = :status', { status: Status.Published });

    if (userId) {
      groupQuery.andWhere('user.id = :userId', { userId });
    }

    if (categories && categories.length > 0) {
      const likeConditions = categories
        .map((_, index) => `categories.name LIKE :category${index}`)
        .join(' OR ');

      const likeParameters = categories.reduce((acc, category, index) => {
        acc[`category${index}`] = `%${category}%`;
        return acc;
      }, {});

      groupQuery.andWhere(`(${likeConditions})`, likeParameters);
    }

    if (location) {
      groupQuery.andWhere('group.location LIKE :location', {
        location: `%${location}%`,
      });
    }

    if (search) {
      groupQuery.andWhere(
        `(group.name LIKE :search OR 
          group.description LIKE :search OR 
          group.location LIKE :search OR 
          group.type LIKE :search OR 
          CAST(group.lat AS TEXT) LIKE :search OR 
          CAST(group.lon AS TEXT) LIKE :search)`,
        { search: `%${search}%` },
      );
    }

    return paginate(groupQuery, { page, limit });
  }

  async findOne(id: number): Promise<any> {
    await this.getTenantSpecificGroupRepository();
    const group = await this.groupRepository.findOne({
      where: { id },
      relations: [
        'events',
        'groupMembers',
        'groupMembers.user',
        'createdBy',
        'categories',
      ],
    });

    if (!group) {
      throw new Error('Group not found');
    }

    group.events = group.events.slice(0, 5);
    group.groupMembers = group.groupMembers.slice(0, 5);

    return group;
  }

<<<<<<< HEAD

  async findRandomEvents(id: number): Promise<any> {
    await this.getTenantSpecificGroupRepository();
    const group = await this.groupRepository.findOne({
      where: { id }
=======
  async findRandomEvents(id: number): Promise<any> {
    await this.getTenantSpecificGroupRepository();
    const group = await this.groupRepository.findOne({
      where: { id },
>>>>>>> 0fadf7c5
    });

    if (!group) {
      throw new Error('Group not found');
    }

    const events = this.eventService.findRandom();
    const groupWithEvents = {
<<<<<<< HEAD
      ...group, 
      recommendedEvents: events 
=======
      ...group,
      recommendedEvents: events,
>>>>>>> 0fadf7c5
    };

    return groupWithEvents;
  }

  async findGroupEvent(id: number): Promise<any> {
    await this.getTenantSpecificGroupRepository();
    const groupQuery = this.groupRepository
      .createQueryBuilder('group')
      .leftJoinAndSelect('group.events', 'events')
      .where('group.id = :id', { id })
      .andWhere('events.status = :status', { status: Status.Published })
      .getOne();

    return groupQuery;
  }

  async update(
    id: number,
    updateGroupDto: UpdateGroupDto,
  ): Promise<GroupEntity> {
    await this.getTenantSpecificGroupRepository();
    const group = await this.findOne(id);

    let categoryEntities: any[] = [];
    const categoryIds = updateGroupDto.categories;

    if (categoryIds && categoryIds.length > 0) {
      categoryEntities = await Promise.all(
        categoryIds.map(async (categoryId) => {
          const categoryEntity = await this.categoryService.findOne(categoryId);
          if (!categoryEntity) {
            throw new NotFoundException(
              `Category with ID ${categoryId} not found`,
            );
          }
          return categoryEntity;
        }),
      );
    }

    let slugifiedName = '';

    if (updateGroupDto.name) {
      slugifiedName = slugify(updateGroupDto.name, {
        strict: true,
        lower: true,
      });
    }

    const mappedGroupDto = {
      ...updateGroupDto,
      slug: slugifiedName,
      categories: categoryEntities,
    };

    const updatedGroup = this.groupRepository.merge(group, mappedGroupDto);
    return this.groupRepository.save(updatedGroup);
  }

  async remove(id: number): Promise<void> {
    await this.getTenantSpecificGroupRepository();
    const group = await this.findOne(id);

    // First, delete all group members associated with the group
    await this.groupMembersRepository.delete({ group: { id } });

    await this.groupRepository.remove(group);
  }
}<|MERGE_RESOLUTION|>--- conflicted
+++ resolved
@@ -15,10 +15,7 @@
 import { QueryGroupDto } from './dto/group-query.dto';
 import slugify from 'slugify';
 import { EventService } from '../event/event.service';
-<<<<<<< HEAD
-=======
 import { EventEntity } from '../event/infrastructure/persistence/relational/entities/event.entity';
->>>>>>> 0fadf7c5
 
 @Injectable({ scope: Scope.REQUEST, durable: true })
 export class GroupService {
@@ -282,18 +279,10 @@
     return group;
   }
 
-<<<<<<< HEAD
-
-  async findRandomEvents(id: number): Promise<any> {
-    await this.getTenantSpecificGroupRepository();
-    const group = await this.groupRepository.findOne({
-      where: { id }
-=======
   async findRandomEvents(id: number): Promise<any> {
     await this.getTenantSpecificGroupRepository();
     const group = await this.groupRepository.findOne({
       where: { id },
->>>>>>> 0fadf7c5
     });
 
     if (!group) {
@@ -302,13 +291,8 @@
 
     const events = this.eventService.findRandom();
     const groupWithEvents = {
-<<<<<<< HEAD
-      ...group, 
-      recommendedEvents: events 
-=======
       ...group,
       recommendedEvents: events,
->>>>>>> 0fadf7c5
     };
 
     return groupWithEvents;
