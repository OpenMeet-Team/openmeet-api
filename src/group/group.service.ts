--- conflicted
+++ resolved
@@ -33,14 +33,11 @@
 import { GroupRoleService } from '../group-role/group-role.service';
 import { MailService } from '../mail/mail.service';
 import { generateShortCode } from '../utils/short-code';
-<<<<<<< HEAD
 import { UpdateGroupMemberRoleDto } from '../group-member/dto/create-groupMember.dto';
 import { ZulipMessage, ZulipTopic } from 'zulip-js';
 import { ZulipService } from '../zulip/zulip.service';
 import { UserService } from '../user/user.service';
-=======
 import { UpdateGroupMemberRoleDto } from 'src/group-member/dto/create-groupMember.dto';
->>>>>>> 3dabe43c
 
 @Injectable({ scope: Scope.REQUEST, durable: true })
 export class GroupService {
@@ -341,31 +338,23 @@
     return group;
   }
 
-<<<<<<< HEAD
+  async findGroupBySlug(slug: string): Promise<GroupEntity> {
+    await this.getTenantSpecificGroupRepository();
+    const group = await this.groupRepository.findOne({
+      where: { slug },
+    });
+
+    if (!group) {
+      throw new NotFoundException(`Group with ID ${slug} not found`);
+    }
+
+    return group;
+  }
+
   async showGroup(slug: string, userId?: number): Promise<any> {
     await this.getTenantSpecificGroupRepository();
     const group = await this.groupRepository.findOne({
       where: { slug },
-=======
-  async findGroupBySlug(slug: string): Promise<GroupEntity> {
-    await this.getTenantSpecificGroupRepository();
-    const group = await this.groupRepository.findOne({
-      where: { slug },
-    });
-
-    if (!group) {
-      throw new NotFoundException(`Group with ID ${slug} not found`);
-    }
-
-    return group;
-  }
-
-  async showGroup(slug: string, userId?: number): Promise<any> {
-
-    await this.getTenantSpecificGroupRepository();
-    const group = await this.groupRepository.findOne({
-      where: { slug },
->>>>>>> 3dabe43c
       relations: ['createdBy', 'categories'],
     });
 
@@ -373,16 +362,6 @@
       throw new NotFoundException('Group not found');
     }
 
-<<<<<<< HEAD
-=======
-    group.events = await this.eventService.findEventsForGroup(group.id, 5);
-
-    group.groupMembers = await this.groupMemberService.findGroupDetailsMembers(
-      group.id,
-      5,
-    );
-
->>>>>>> 3dabe43c
     if (userId) {
       group.groupMember = await this.groupMemberService.findGroupMemberByUserId(
         group.id,
@@ -576,7 +555,6 @@
     });
     if (!group) {
       throw new NotFoundException('Group not found');
-<<<<<<< HEAD
     }
     return await this.groupMemberService.approveMember(groupMemberId);
   }
@@ -592,11 +570,6 @@
     return await this.groupMemberService.rejectMember(groupMemberId);
   }
 
-=======
-    }
-    return await this.groupMemberService.approveMember(groupMemberId);
-  }
-
   async rejectMember(slug: string, groupMemberId: number) {
     await this.getTenantSpecificGroupRepository();
     const group = await this.groupRepository.findOne({
@@ -608,7 +581,6 @@
     return await this.groupMemberService.rejectMember(groupMemberId);
   }
 
->>>>>>> 3dabe43c
   async joinGroup(slug: string, userId: number) {
     await this.getTenantSpecificGroupRepository();
 
@@ -654,8 +626,6 @@
   }
 
   async leaveGroup(slug: string, userId: number) {
-<<<<<<< HEAD
-=======
     await this.getTenantSpecificGroupRepository();
     const group = await this.groupRepository.findOne({
       where: { slug },
@@ -685,20 +655,18 @@
     groupMemberId: number,
     updateDto: UpdateGroupMemberRoleDto,
   ) {
->>>>>>> 3dabe43c
-    await this.getTenantSpecificGroupRepository();
-    const group = await this.groupRepository.findOne({
-      where: { slug },
-    });
-    if (!group) {
-      throw new NotFoundException('Group not found');
-    }
-<<<<<<< HEAD
+    await this.getTenantSpecificGroupRepository();
+    const group = await this.groupRepository.findOne({
+      where: { slug },
+    });
+    if (!group) {
+      throw new NotFoundException('Group not found');
+    }
+
     return await this.groupMemberService.leaveGroup(userId, group.id);
   }
 
   async removeGroupMember(slug: string, groupMemberId: number) {
-=======
     return await this.groupMemberService.updateGroupMemberRole(
       groupMemberId,
       updateDto,
@@ -706,15 +674,14 @@
   }
 
   async showGroupMembers(slug: string): Promise<GroupMemberEntity[]> {
->>>>>>> 3dabe43c
-    await this.getTenantSpecificGroupRepository();
-    const group = await this.groupRepository.findOne({
-      where: { slug },
-    });
-    if (!group) {
-      throw new NotFoundException('Group not found');
-    }
-<<<<<<< HEAD
+    await this.getTenantSpecificGroupRepository();
+    const group = await this.groupRepository.findOne({
+      where: { slug },
+    });
+    if (!group) {
+      throw new NotFoundException('Group not found');
+    }
+
     return await this.groupMemberService.removeGroupMember(
       group.id,
       groupMemberId,
@@ -747,8 +714,7 @@
     if (!group) {
       throw new NotFoundException('Group not found');
     }
-=======
->>>>>>> 3dabe43c
+
     return await this.groupMemberService.findGroupDetailsMembers(group.id, 0);
   }
 
@@ -763,7 +729,6 @@
     }
 
     return await this.eventService.findEventsForGroup(group.id, 0);
-<<<<<<< HEAD
   }
 
   async showGroupDiscussions(
@@ -871,7 +836,5 @@
     messageId: number,
   ): Promise<{ id: number }> {
     return await this.zulipService.deleteAdminMessage(messageId);
-=======
->>>>>>> 3dabe43c
   }
 }