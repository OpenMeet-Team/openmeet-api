export enum SubCategoryType {
<<<<<<< HEAD
    EVENT = 'EVENT',
    GROUP = 'GROUP'
}

export enum GroupStatus {
    PUBLIC = 'PUBLIC',
    PRIVATE = 'PRIVATE'
=======
  EVENT = 'EVENT',
  GROUP = 'GROUP',
>>>>>>> dad4ad97
}<|MERGE_RESOLUTION|>--- conflicted
+++ resolved
@@ -1,5 +1,4 @@
 export enum SubCategoryType {
-<<<<<<< HEAD
     EVENT = 'EVENT',
     GROUP = 'GROUP'
 }
@@ -7,8 +6,4 @@
 export enum GroupStatus {
     PUBLIC = 'PUBLIC',
     PRIVATE = 'PRIVATE'
-=======
-  EVENT = 'EVENT',
-  GROUP = 'GROUP',
->>>>>>> dad4ad97
 }