export enum SubCategoryType {
  EVENT = 'EVENT',
  GROUP = 'GROUP',
}

export enum EventStatus {
  Draft = 'draft',
  Pending = 'pending',
  Published = 'published',
  Cancelled = 'cancelled',
}

export enum GroupRole {
  Owner = 'owner',
  Admin = 'admin',
  Moderator = 'moderator',
  Member = 'member',
  Guest = 'guest',
}

export enum GroupPermission {
  ManageGroup = 'MANAGE_GROUP',
  DeleteGroup = 'DELETE_GROUP',
  ManageMembers = 'MANAGE_MEMBERS',
  ManageEvents = 'MANAGE_EVENTS',
  ManageDiscussions = 'MANAGE_DISCUSSIONS',
  ManageReports = 'MANAGE_REPORTS',
  ManageBilling = 'MANAGE_BILLING',
  CreateEvent = 'CREATE_EVENT',
  MessageDiscussion = 'MESSAGE_DISCUSSION',
  MessageMember = 'MESSAGE_MEMBER',
  SeeMembers = 'SEE_MEMBERS',
  SeeEvents = 'SEE_EVENTS',
  SeeDiscussions = 'SEE_DISCUSSIONS',
  SeeGroup = 'SEE_GROUP',
}

export enum UserPermission {
  CreateEvents = 'CREATE_EVENTS',
  ManageEvents = 'MANAGE_EVENTS',
  DeleteEvents = 'DELETE_EVENTS',
  CreateGroups = 'CREATE_GROUPS',
  ManageGroups = 'MANAGE_GROUPS',
  DeleteGroups = 'DELETE_GROUPS',
  ManageCategories = 'MANAGE_CATEGORIES',
  CreateCategories = 'CREATE_CATEGORIES',
  DeleteCategories = 'DELETE_CATEGORIES',
  ManageSettings = 'MANAGE_SETTINGS',
  CreateIssues = 'CREATE_ISSUES',
  ManageIssues = 'MANAGE_ISSUES',
  DeleteIssues = 'DELETE_ISSUES',
  CreateUsers = 'CREATE_USERS',
  ManageUsers = 'MANAGE_USERS',
  DeleteUsers = 'DELETE_USERS',
  CreateReports = 'CREATE_REPORTS',
  ManageReports = 'MANAGE_REPORTS',
  DeleteReports = 'DELETE_REPORTS',
  CreateDiscussions = 'CREATE_DISCUSSIONS',
  ManageDiscussions = 'MANAGE_DISCUSSIONS',
  DeleteDiscussions = 'DELETE_DISCUSSIONS',
  CreateAttendees = 'CREATE_ATTENDEES',
  ManageAttendees = 'MANAGE_ATTENDEES',
  DeleteAttendees = 'DELETE_ATTENDEES',
  ViewGroups = 'VIEW_GROUPS',
  ViewEvents = 'VIEW_EVENTS',
  AttendEvents = 'ATTEND_EVENTS',
  JoinGroups = 'JOIN_GROUPS',
  MessageMembers = 'MESSAGE_MEMBERS',
  MessageAttendees = 'MESSAGE_ATTENDEES',
  MessageUsers = 'MESSAGE_USERS',
}

export enum EventAttendeePermission {
  DeleteEvent = 'DELETE_EVENT',
  CancelEvent = 'CANCEL_EVENT',
  ManageEvent = 'MANAGE_EVENT',
  ApproveAttendees = 'APPROVE_ATTENDEES',
  DeleteAttendees = 'DELETE_ATTENDEES',
  ManageAttendees = 'MANAGE_ATTENDEES',
  ManageDiscussions = 'MANAGE_DISCUSSIONS',
  ViewEvent = 'VIEW_EVENT',
  AttendEvent = 'ATTEND_EVENT',
  MessageAttendees = 'MESSAGE_ATTENDEES',
  CreateDiscussion = 'CREATE_DISCUSSION',
}

export enum EventVisibility {
  Public = 'public',
  Authenticated = 'authenticated',
  Private = 'private',
}

export enum GroupStatus {
  Draft = 'draft',
  Pending = 'pending',
  Published = 'published',
}

export enum GroupVisibility {
  Public = 'public',
  Authenticated = 'authenticated',
  Private = 'private',
}

export enum EventAttendeeRole {
  Participant = 'participant',
  Host = 'host',
  Speaker = 'speaker',
  Moderator = 'moderator',
  Guest = 'guest',
}

export enum EventAttendeeStatus {
  Invited = 'invited',
  Confirmed = 'confirmed',
  Attended = 'attended',
  Cancelled = 'cancelled',
  Rejected = 'rejected',
  Maybe = 'maybe',
  Pending = 'pending',
  Waitlist = 'waitlist',
}

export enum EntityType {
  User = 'user',
  Event = 'event',
  Group = 'group',
}

export enum EventType {
  InPerson = 'in-person',
  Online = 'online',
  Hybrid = 'hybrid',
}

<<<<<<< HEAD
export const IS_PUBLIC_KEY = 'isPublic';
export const IS_TENANT_PUBLIC_KEY = 'isTenantPublic';
=======
export enum PostgisSrid {
  SRID = 4326,
}
>>>>>>> 86353f5d
<|MERGE_RESOLUTION|>--- conflicted
+++ resolved
@@ -133,11 +133,9 @@
   Hybrid = 'hybrid',
 }
 
-<<<<<<< HEAD
 export const IS_PUBLIC_KEY = 'isPublic';
 export const IS_TENANT_PUBLIC_KEY = 'isTenantPublic';
-=======
+
 export enum PostgisSrid {
   SRID = 4326,
 }
->>>>>>> 86353f5d
