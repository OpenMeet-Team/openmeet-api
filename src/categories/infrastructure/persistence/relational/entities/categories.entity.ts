--- conflicted
+++ resolved
@@ -1,22 +1,8 @@
-<<<<<<< HEAD
 import { Column, Entity, JoinTable, ManyToMany, OneToMany, PrimaryGeneratedColumn } from "typeorm";
 import { EntityRelationalHelper } from "../../../../../utils/relational-entity-helper";
 import { EventEntity } from "../../../../../events/infrastructure/persistence/relational/entities/events.entity";
 import { SubCategoryEntity } from "../../../../../sub-categories/infrastructure/persistence/relational/entities/sub-categories.entity";
 import { GroupEntity } from "../../../../../groups/infrastructure/persistence/relational/entities/group.entity";
-=======
-import {
-  Column,
-  Entity,
-  JoinTable,
-  ManyToMany,
-  OneToMany,
-  PrimaryGeneratedColumn,
-} from 'typeorm';
-import { EntityRelationalHelper } from '../../../../../utils/relational-entity-helper';
-import { InterestEntity } from '../../../../../interests/infrastructure/persistence/relational/entities/interests.entity';
-import { EventEntity } from '../../../../../events/infrastructure/persistence/relational/entities/events.entity';
->>>>>>> 39d8546b
 
 @Entity({ name: 'Category' })
 export class CategoryEntity extends EntityRelationalHelper {
@@ -26,7 +12,6 @@
   @Column({ type: 'varchar', length: 255 })
   name: string;
 
-<<<<<<< HEAD
     @OneToMany(()=> SubCategoryEntity, SC => SC.category)
     subCategories: SubCategoryEntity[];
 
@@ -37,16 +22,4 @@
     @ManyToMany(() => GroupEntity, group => group.categories)
     @JoinTable()
     groups: GroupEntity[];
-}    
-=======
-  @Column({ type: 'varchar', length: 255 })
-  slug: string;
-
-  @OneToMany(() => InterestEntity, (interest) => interest.category)
-  interests: InterestEntity[];
-
-  @ManyToMany(() => EventEntity, (event) => event.categories)
-  @JoinTable()
-  events: EventEntity[];
-}
->>>>>>> 39d8546b
+}    