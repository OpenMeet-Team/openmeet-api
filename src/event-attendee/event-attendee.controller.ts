import {
  Controller,
  Post,
  Delete,
  Body,
  Param,
  Get,
  Query,
  UseGuards,
} from '@nestjs/common';
import { ApiBearerAuth, ApiOperation, ApiTags } from '@nestjs/swagger';
import { EventAttendeeService } from './event-attendee.service';
import { CreateEventAttendeeDto } from './dto/create-eventAttendee.dto';
import { PaginationDto } from '../utils/dto/pagination.dto';
import { QueryEventAttendeeDto } from './dto/query-eventAttendee.dto';
import { AuthUser } from '../core/decorators/auth-user.decorator';
import { User } from '../user/domain/user';
import { JWTAuthGuard } from '../core/guards/auth.guard';

@ApiTags('Event Attendees')
@Controller('event-attendees')
@ApiBearerAuth()
@UseGuards(JWTAuthGuard)
export class EventAttendeeController {
  constructor(private readonly eventAttendeeService: EventAttendeeService) {}

  @Post('attend')
  @ApiOperation({ summary: 'Attending aa event' })
  async attendEvent(
    @AuthUser() user: User,
    @Body() createEventAttendeeDto: CreateEventAttendeeDto,
  ) {
    const userId = user.id;
    console.log('🚀 ~ EventAttendeeController ~ attendEvent ~ userId:', userId);
    return await this.eventAttendeeService.attendEvent(
      createEventAttendeeDto,
      userId,
    );
  }

  @Get('me')
  @ApiOperation({ summary: 'Get all event attendee' })
  async findAll(
    @Query() pagination: PaginationDto,
    @Query() query: QueryEventAttendeeDto,
    @AuthUser() user: User,
  ): Promise<any> {
    const userId = user?.id;
    query.userId = userId;
    return this.eventAttendeeService.findAll(pagination, query);
  }

  @Delete('cancel/:userId/:eventId')
  async leaveEvent(
    @Param('userId') userId: number,
    @Param('eventId') eventId: number,
  ) {
    await this.eventAttendeeService.leaveEvent(userId, eventId);
  }

  @Get(':eventId')
<<<<<<< HEAD
  async getEventAttendees(@Param('eventId') eventId: number, @Query() pagination: PaginationDto) {
=======
  getEventAttendees(
    @Param('eventId') eventId: number,
    @Query() pagination: PaginationDto,
  ) {
>>>>>>> 7d7a7dd3
    return this.eventAttendeeService.getEventAttendees(eventId, pagination);
  }
}<|MERGE_RESOLUTION|>--- conflicted
+++ resolved
@@ -59,14 +59,10 @@
   }
 
   @Get(':eventId')
-<<<<<<< HEAD
-  async getEventAttendees(@Param('eventId') eventId: number, @Query() pagination: PaginationDto) {
-=======
   getEventAttendees(
     @Param('eventId') eventId: number,
     @Query() pagination: PaginationDto,
   ) {
->>>>>>> 7d7a7dd3
     return this.eventAttendeeService.getEventAttendees(eventId, pagination);
   }
 }