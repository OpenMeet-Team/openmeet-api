--- conflicted
+++ resolved
@@ -32,15 +32,12 @@
 import { GroupModule } from './groups/groups.module';
 import { SubCategoryModule } from './sub-categories/sub-category.module';
 import { PermissionsGuard } from './shared/guard/permissions.guard';
-<<<<<<< HEAD
 import { GroupMemberModule } from './group-members/group-members.module';
 import { EventAttendeeModule } from './event-attendee/event-attendee.module';
-=======
 import { HealthModule } from './health/health.module';
 import { PrometheusModule } from '@willsoto/nestjs-prometheus';
 import { makeCounterProvider } from '@willsoto/nestjs-prometheus';
 import { RequestCounterInterceptor } from './interceptors/request-counter.interceptor';
->>>>>>> 9cc409b0
 
 const infrastructureDatabaseModule = TypeOrmModule.forRootAsync({
   useClass: TypeOrmConfigService,
@@ -104,12 +101,9 @@
     CategoryModule,
     GroupModule,
     SubCategoryModule,
-<<<<<<< HEAD
     GroupMemberModule,
     EventAttendeeModule
-=======
     HealthModule,
->>>>>>> 9cc409b0
   ],
   providers: [
     TenantConnectionService,
