--- conflicted
+++ resolved
@@ -83,10 +83,7 @@
     MailerModule,
     HomeModule,
     TenantModule,
-<<<<<<< HEAD
-    EventsModule
-=======
->>>>>>> b8d487f4
+    EventsModule,
   ],
   providers: [TenantConnectionService],
 })
