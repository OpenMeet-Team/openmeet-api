import { Module, Scope } from '@nestjs/common';
import { UsersModule } from './user/user.module';
import { FilesModule } from './file/file.module';
import { AuthModule } from './auth/auth.module';
import databaseConfig from './database/config/database.config';
import authConfig from './auth/config/auth.config';
import appConfig from './config/app.config';
import mailConfig from './mail/config/mail.config';
import fileConfig from './file/config/file.config';
import facebookConfig from './auth-facebook/config/facebook.config';
import googleConfig from './auth-google/config/google.config';
import path from 'path';
import { ConfigModule, ConfigService } from '@nestjs/config';
import { TypeOrmModule } from '@nestjs/typeorm';
import { AuthFacebookModule } from './auth-facebook/auth-facebook.module';
import { AuthGoogleModule } from './auth-google/auth-google.module';
import { I18nModule } from 'nestjs-i18n/dist/i18n.module';
import { HeaderResolver } from 'nestjs-i18n';
import { TypeOrmConfigService } from './database/typeorm-config.service';
import { MailModule } from './mail/mail.module';
import { HomeModule } from './home/home.module';
import { DataSource, DataSourceOptions } from 'typeorm';
import { AllConfigType } from './config/config.type';
import { SessionModule } from './session/session.module';
import { MailerModule } from './mailer/mailer.module';
import { TenantConnectionService } from './tenant/tenant.service';
import { TenantModule } from './tenant/tenant.module';
import { EventsModule } from './event/event.module';
import { APP_GUARD } from '@nestjs/core';
import { TenantGuard } from './tenant/tenant.guard';
import { CategoryModule } from './category/category.module';
import { GroupModule } from './group/group.module';
import { SubCategoryModule } from './sub-category/sub-category.module';
import { PermissionsGuard } from './shared/guard/permissions.guard';
import { GroupMemberModule } from './group-member/group-member.module';
import { EventAttendeeModule } from './event-attendee/event-attendee.module';
import { HealthModule } from './health/health.module';
import { PrometheusModule } from '@willsoto/nestjs-prometheus';
import { makeCounterProvider } from '@willsoto/nestjs-prometheus';
import { RequestCounterInterceptor } from './interceptors/request-counter.interceptor';
import { GroupRoleModule } from './group-role/group-role.module';
<<<<<<< HEAD
=======
import { DashboardModule } from './dashboard/dashboard.module';
>>>>>>> 4b9c5b4b

const infrastructureDatabaseModule = TypeOrmModule.forRootAsync({
  useClass: TypeOrmConfigService,
  dataSourceFactory: async (options: DataSourceOptions) => {
    return new DataSource(options).initialize();
  },
});

@Module({
  imports: [
    ConfigModule.forRoot({
      isGlobal: true,
      load: [
        databaseConfig,
        authConfig,
        appConfig,
        mailConfig,
        fileConfig,
        facebookConfig,
        googleConfig,
      ],
      envFilePath: ['.env'],
    }),
    infrastructureDatabaseModule,
    I18nModule.forRootAsync({
      useFactory: (configService: ConfigService<AllConfigType>) => ({
        fallbackLanguage: configService.getOrThrow('app.fallbackLanguage', {
          infer: true,
        }),
        loaderOptions: { path: path.join(__dirname, '/i18n/'), watch: true },
      }),
      resolvers: [
        {
          use: HeaderResolver,
          useFactory: (configService: ConfigService<AllConfigType>) => {
            return [
              configService.get('app.headerLanguage', {
                infer: true,
              }),
            ];
          },
          inject: [ConfigService],
        },
      ],
      imports: [ConfigModule],
      inject: [ConfigService],
    }),

    PrometheusModule.register(),
    UsersModule,
    FilesModule,
    AuthModule,
    AuthFacebookModule,
    AuthGoogleModule,
    SessionModule,
    MailModule,
    MailerModule,
    HomeModule,
    TenantModule,
    EventsModule,
    CategoryModule,
    GroupModule,
    SubCategoryModule,
    GroupMemberModule,
    EventAttendeeModule,
    HealthModule,
    GroupRoleModule,
<<<<<<< HEAD
=======
    DashboardModule,
>>>>>>> 4b9c5b4b
  ],
  providers: [
    TenantConnectionService,
    {
      provide: APP_GUARD,
      useClass: TenantGuard, // Registered TenantGuard globally
    },
    {
      provide: APP_GUARD,
      useClass: PermissionsGuard,
      scope: Scope.REQUEST,
      durable: true,
    },
    RequestCounterInterceptor,
    makeCounterProvider({
      name: 'http_requests_total',
      help: 'Total number of HTTP requests',
    }),
  ],
})
export class AppModule {
  constructor(
    private readonly tenantConnectionService: TenantConnectionService,
  ) {
    // Ensure that TenantConnectionService is instantiated when the application starts
    // This ensures the onModuleInit hook is triggered
  }
}<|MERGE_RESOLUTION|>--- conflicted
+++ resolved
@@ -39,10 +39,7 @@
 import { makeCounterProvider } from '@willsoto/nestjs-prometheus';
 import { RequestCounterInterceptor } from './interceptors/request-counter.interceptor';
 import { GroupRoleModule } from './group-role/group-role.module';
-<<<<<<< HEAD
-=======
 import { DashboardModule } from './dashboard/dashboard.module';
->>>>>>> 4b9c5b4b
 
 const infrastructureDatabaseModule = TypeOrmModule.forRootAsync({
   useClass: TypeOrmConfigService,
@@ -110,10 +107,7 @@
     EventAttendeeModule,
     HealthModule,
     GroupRoleModule,
-<<<<<<< HEAD
-=======
     DashboardModule,
->>>>>>> 4b9c5b4b
   ],
   providers: [
     TenantConnectionService,
