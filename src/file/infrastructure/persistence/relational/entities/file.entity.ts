import { Column, Entity, PrimaryGeneratedColumn } from 'typeorm';
// We use class-transformer in ORM entity and domain entity.
// We duplicate these rules because you can choose not to use adapters
// in your project and return an ORM entity directly in response.
import { Transform } from 'class-transformer';
import { GetObjectCommand, S3Client } from '@aws-sdk/client-s3';
import { getSignedUrl } from '@aws-sdk/s3-request-presigner';
import { AppConfig } from '../../../../../config/app-config.type';
import appConfig from '../../../../../config/app.config';
import { EntityRelationalHelper } from '../../../../../utils/relational-entity-helper';
import { FileConfig, FileDriver } from '../../../../config/file-config.type';
import fileConfig from '../../../../config/file.config';
import { ApiProperty } from '@nestjs/swagger';
import { EntityType } from '../../../../../core/constants/constant';

@Entity({ name: 'files' })
export class FileEntity extends EntityRelationalHelper {
<<<<<<< HEAD
  @ApiProperty({
    type: Number,
  })
  @PrimaryGeneratedColumn()
  id: number;
=======
  // @ApiProperty({
  //   type: String,
  //   example: 'cbcfa8b8-3a25-4adb-a9c6-e325f0d0f3ae',
  // })
  // @Column('uuid')
  // uuid: string;

  @PrimaryGeneratedColumn()
  id: number;

  @Column({
    nullable: true,
    type: 'enum',
    enum: EntityType,
  })
  entityType: EntityType;
>>>>>>> 3f561a1f

  @ApiProperty({
    type: String,
    example: 'https://example.com/path/to/file.jpg',
  })
  @Column()
  @Transform(
    ({ value }) => {
      if ((fileConfig() as FileConfig).driver === FileDriver.LOCAL) {
        return (appConfig() as AppConfig).backendDomain + value;
      } else if (
        [FileDriver.S3_PRESIGNED, FileDriver.S3].includes(
          (fileConfig() as FileConfig).driver,
        )
      ) {
        const s3 = new S3Client({
          region: (fileConfig() as FileConfig).awsS3Region ?? '',
          credentials: {
            accessKeyId: (fileConfig() as FileConfig).accessKeyId ?? '',
            secretAccessKey: (fileConfig() as FileConfig).secretAccessKey ?? '',
          },
        });

        const command = new GetObjectCommand({
          Bucket: (fileConfig() as FileConfig).awsDefaultS3Bucket ?? '',
          Key: value,
        });

        return getSignedUrl(s3, command, { expiresIn: 3600 });
      }

      return value;
    },
    {
      toPlainOnly: true,
    },
  )
  path: string;
}<|MERGE_RESOLUTION|>--- conflicted
+++ resolved
@@ -11,34 +11,15 @@
 import { FileConfig, FileDriver } from '../../../../config/file-config.type';
 import fileConfig from '../../../../config/file.config';
 import { ApiProperty } from '@nestjs/swagger';
-import { EntityType } from '../../../../../core/constants/constant';
+// import { EntityType } from '../../../../../core/constants/constant';
 
 @Entity({ name: 'files' })
 export class FileEntity extends EntityRelationalHelper {
-<<<<<<< HEAD
   @ApiProperty({
     type: Number,
   })
   @PrimaryGeneratedColumn()
   id: number;
-=======
-  // @ApiProperty({
-  //   type: String,
-  //   example: 'cbcfa8b8-3a25-4adb-a9c6-e325f0d0f3ae',
-  // })
-  // @Column('uuid')
-  // uuid: string;
-
-  @PrimaryGeneratedColumn()
-  id: number;
-
-  @Column({
-    nullable: true,
-    type: 'enum',
-    enum: EntityType,
-  })
-  entityType: EntityType;
->>>>>>> 3f561a1f
 
   @ApiProperty({
     type: String,
