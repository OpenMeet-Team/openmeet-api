import { Body, Controller, Post, UseGuards } from '@nestjs/common';
import { ApiBearerAuth, ApiCreatedResponse, ApiTags } from '@nestjs/swagger';
import { FilesS3PresignedService } from './file.service';
import { FileUploadDto } from './dto/file.dto';
import { FileResponseDto } from './dto/file-response.dto';
<<<<<<< HEAD
import { JWTAuthGuard } from '../../../../core/guards/auth.guard';
=======
import { AuthGuard } from '@nestjs/passport';
>>>>>>> 248fa50f

@ApiBearerAuth()
@UseGuards(JWTAuthGuard)
@ApiTags('Files')
@Controller({
  path: 'files',
  version: '1',
})
export class FilesS3PresignedController {
  constructor(private readonly filesService: FilesS3PresignedService) {}

  @ApiCreatedResponse({
    type: FileResponseDto,
  })
  @ApiBearerAuth()
  @UseGuards(AuthGuard('jwt'))
  @Post('upload')
  async uploadFile(@Body() file: FileUploadDto) {
    return this.filesService.create(file);
  }
}<|MERGE_RESOLUTION|>--- conflicted
+++ resolved
@@ -3,11 +3,7 @@
 import { FilesS3PresignedService } from './file.service';
 import { FileUploadDto } from './dto/file.dto';
 import { FileResponseDto } from './dto/file-response.dto';
-<<<<<<< HEAD
 import { JWTAuthGuard } from '../../../../core/guards/auth.guard';
-=======
-import { AuthGuard } from '@nestjs/passport';
->>>>>>> 248fa50f
 
 @ApiBearerAuth()
 @UseGuards(JWTAuthGuard)
@@ -22,8 +18,6 @@
   @ApiCreatedResponse({
     type: FileResponseDto,
   })
-  @ApiBearerAuth()
-  @UseGuards(AuthGuard('jwt'))
   @Post('upload')
   async uploadFile(@Body() file: FileUploadDto) {
     return this.filesService.create(file);
