import { ApiProperty } from '@nestjs/swagger';
import { Allow } from 'class-validator';
import { Transform } from 'class-transformer';
import fileConfig from '../config/file.config';
import { FileConfig, FileDriver } from '../config/file-config.type';

import { GetObjectCommand, S3Client } from '@aws-sdk/client-s3';
import { getSignedUrl } from '@aws-sdk/s3-request-presigner';
import { AppConfig } from '../../config/app-config.type';
import appConfig from '../../config/app.config';

export class FileType {
  // @ApiProperty({
  //   type: String,
  //   example: 'cbcfa8b8-3a25-4adb-a9c6-e325f0d0f3ae',
  // })
  // @Allow()
  // uuid: string;

  @ApiProperty({
    type: Number,
<<<<<<< HEAD
=======
    example: 1,
>>>>>>> 3f561a1f
  })
  @Allow()
  id: number;

  @ApiProperty({
    type: String,
    example: 'https://example.com/path/to/file.jpg',
  })
  @Transform(
    ({ value }) => {
      if ((fileConfig() as FileConfig).driver === FileDriver.LOCAL) {
        return (appConfig() as AppConfig).backendDomain + value;
      } else if (
        [FileDriver.S3_PRESIGNED, FileDriver.S3].includes(
          (fileConfig() as FileConfig).driver,
        )
      ) {
        const s3 = new S3Client({
          region: (fileConfig() as FileConfig).awsS3Region ?? '',
          credentials: {
            accessKeyId: (fileConfig() as FileConfig).accessKeyId ?? '',
            secretAccessKey: (fileConfig() as FileConfig).secretAccessKey ?? '',
          },
        });

        const command = new GetObjectCommand({
          Bucket: (fileConfig() as FileConfig).awsDefaultS3Bucket ?? '',
          Key: value,
        });

        return getSignedUrl(s3, command, { expiresIn: 3600 });
      }

      return value;
    },
    {
      toPlainOnly: true,
    },
  )
  path: string;
}<|MERGE_RESOLUTION|>--- conflicted
+++ resolved
@@ -19,10 +19,6 @@
 
   @ApiProperty({
     type: Number,
-<<<<<<< HEAD
-=======
-    example: 1,
->>>>>>> 3f561a1f
   })
   @Allow()
   id: number;
