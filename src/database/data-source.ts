import 'reflect-metadata';
import { DataSource, DataSourceOptions } from 'typeorm';

<<<<<<< HEAD
export const AppDataSource = () => {
  // const schemaName = tenantId ? `tenant_${tenantId}` : '';
  const schemaName = 'public';
=======
export const AppDataSource = (tenantId = '') => {
  const schemaName = tenantId ? `tenant_${tenantId}` : '';
>>>>>>> 73df68f9
  return new DataSource({
    name: schemaName,
    type: process.env.DATABASE_TYPE,
    url: process.env.DATABASE_URL,
    host: process.env.DATABASE_HOST,
    port: process.env.DATABASE_PORT
      ? parseInt(process.env.DATABASE_PORT, 10)
      : 5432,
    username: process.env.DATABASE_USERNAME,
    password: process.env.DATABASE_PASSWORD,
    schema: schemaName,
    database: process.env.DATABASE_NAME,
    synchronize: process.env.DATABASE_SYNCHRONIZE === 'true',
    dropSchema: false,
    keepConnectionAlive: true,
    logging: process.env.NODE_ENV !== 'production',
    entities: [__dirname + '/../**/*.entity{.ts,.js}'],
    migrations: [__dirname + '/migrations/**/*{.ts,.js}'],
    cli: {
      migrationsDir: 'src/database/migrations', // path where migrations generated
      entitiesDir: 'src',

      subscribersDir: 'subscriber',
    },
    extra: {
      // based on https://node-postgres.com/api/pool
      // max connection pool size
      max: process.env.DATABASE_MAX_CONNECTIONS
        ? parseInt(process.env.DATABASE_MAX_CONNECTIONS, 10)
        : 100,
      ssl:
        process.env.DATABASE_SSL_ENABLED === 'true'
          ? {
              rejectUnauthorized:
                process.env.DATABASE_REJECT_UNAUTHORIZED === 'true',
              ca: process.env.DATABASE_CA ?? undefined,
              key: process.env.DATABASE_KEY ?? undefined,
              cert: process.env.DATABASE_CERT ?? undefined,
            }
          : undefined,
    },
  } as DataSourceOptions);
};

// Export a single DataSource instance for the default tenant
const DefaultDataSource = AppDataSource();
export default DefaultDataSource;<|MERGE_RESOLUTION|>--- conflicted
+++ resolved
@@ -1,14 +1,8 @@
 import 'reflect-metadata';
 import { DataSource, DataSourceOptions } from 'typeorm';
 
-<<<<<<< HEAD
-export const AppDataSource = () => {
-  // const schemaName = tenantId ? `tenant_${tenantId}` : '';
-  const schemaName = 'public';
-=======
 export const AppDataSource = (tenantId = '') => {
   const schemaName = tenantId ? `tenant_${tenantId}` : '';
->>>>>>> 73df68f9
   return new DataSource({
     name: schemaName,
     type: process.env.DATABASE_TYPE,
