import 'reflect-metadata';
import { DataSource, DataSourceOptions } from 'typeorm';

// eslint-disable-next-line @typescript-eslint/no-unused-vars
export const AppDataSource = (tenantId = '') => {
  const schemaName = tenantId ? `tenant_${tenantId}` : '';
  // const schemaName = 'public';
  return new DataSource({
    name: schemaName,
    type: process.env.DATABASE_TYPE,
    url: process.env.DATABASE_URL,
    host: process.env.DATABASE_HOST,
    port: process.env.DATABASE_PORT
      ? parseInt(process.env.DATABASE_PORT, 10)
      : 5432,
    username: process.env.DATABASE_USERNAME,
    password: process.env.DATABASE_PASSWORD,
    schema: schemaName,
    database: process.env.DATABASE_NAME,
    synchronize: process.env.DATABASE_SYNCHRONIZE === 'true',
    dropSchema: false,
    keepConnectionAlive: true,
    logging: process.env.NODE_ENV !== 'production',
    entities: [__dirname + '/../**/*.entity{.ts,.js}'],
    migrations: [__dirname + '/migrations/**/*{.ts,.js}'],
    cli: {
      migrationsDir: 'src/database/migrations', // path where migrations generated
      entitiesDir: 'src',

      subscribersDir: 'subscriber',
    },
    extra: {
      // based on https://node-postgres.com/api/pool
      // max connection pool size
      max: process.env.DATABASE_MAX_CONNECTIONS
        ? parseInt(process.env.DATABASE_MAX_CONNECTIONS, 10)
        : 100,
<<<<<<< HEAD
      idleTimeoutMillis: 30000,
=======
      idleTimeoutMillis: 30000,  
>>>>>>> a5f7d082
      connectionTimeoutMillis: 2000,
      ssl:
        process.env.DATABASE_SSL_ENABLED === 'true'
          ? {
              rejectUnauthorized:
                process.env.DATABASE_REJECT_UNAUTHORIZED === 'true',
              ca: process.env.DATABASE_CA ?? undefined,
              key: process.env.DATABASE_KEY ?? undefined,
              cert: process.env.DATABASE_CERT ?? undefined,
            }
          : undefined,
    },
  } as DataSourceOptions);
};

// Export a single DataSource instance for the default tenant
const DefaultDataSource = AppDataSource();
export default DefaultDataSource;<|MERGE_RESOLUTION|>--- conflicted
+++ resolved
@@ -35,11 +35,8 @@
       max: process.env.DATABASE_MAX_CONNECTIONS
         ? parseInt(process.env.DATABASE_MAX_CONNECTIONS, 10)
         : 100,
-<<<<<<< HEAD
       idleTimeoutMillis: 30000,
-=======
-      idleTimeoutMillis: 30000,  
->>>>>>> a5f7d082
+
       connectionTimeoutMillis: 2000,
       ssl:
         process.env.DATABASE_SSL_ENABLED === 'true'
