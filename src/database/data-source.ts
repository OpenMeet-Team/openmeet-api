--- conflicted
+++ resolved
@@ -36,11 +36,7 @@
         ? parseInt(process.env.DATABASE_MAX_CONNECTIONS, 10)
         : 100,
       idleTimeoutMillis: 30000,
-<<<<<<< HEAD
-      connectionTimeoutMillis: 30000,
-=======
       connectionTimeoutMillis: 2000,
->>>>>>> 87b12d33
       ssl:
         process.env.DATABASE_SSL_ENABLED === 'true'
           ? {
