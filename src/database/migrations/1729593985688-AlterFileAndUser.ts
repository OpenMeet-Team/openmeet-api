import { MigrationInterface, QueryRunner } from 'typeorm';

export class AlterFileAndUser1729593985688 implements MigrationInterface {
  name = 'AlterFileAndUser1729593985688';

  public async up(queryRunner: QueryRunner): Promise<void> {
    const schema = queryRunner.connection.options.name || 'public'; // Dynamically get the schema name
    await queryRunner.query(
<<<<<<< HEAD
      `ALTER TABLE "${schema}"."files" ADD "uuid" uuid NOT NULL`,
    );
    await queryRunner.query(
=======
>>>>>>> 8f1bca89
      `CREATE TYPE "${schema}"."files_entitytype_enum" AS ENUM('user', 'event', 'group')`,
    );
    await queryRunner.query(
      `ALTER TABLE "${schema}"."files" ADD "entityType" "${schema}"."files_entitytype_enum"`,
    );
    await queryRunner.query(`ALTER TABLE "${schema}"."users" ADD "bio" text`);
<<<<<<< HEAD
    await queryRunner.query(
      `ALTER TABLE "${schema}"."users" DROP CONSTRAINT "FK_f856a4818b32c69dbc8811f3d2c"`,
    );
    await queryRunner.query(
      `ALTER TABLE "${schema}"."files" DROP CONSTRAINT "PK_6c16b9093a142e0e7613b04a3d9"`,
    );
    await queryRunner.query(`ALTER TABLE "${schema}"."files" DROP COLUMN "id"`);
    await queryRunner.query(
      `ALTER TABLE "${schema}"."files" ADD "id" SERIAL NOT NULL`,
    );
    await queryRunner.query(
      `ALTER TABLE "${schema}"."files" ADD CONSTRAINT "PK_6c16b9093a142e0e7613b04a3d9" PRIMARY KEY ("id")`,
    );
    await queryRunner.query(
      `ALTER TABLE "${schema}"."users" DROP CONSTRAINT "REL_f856a4818b32c69dbc8811f3d2"`,
    );
    await queryRunner.query(
      `ALTER TABLE "${schema}"."users" DROP COLUMN "photoId"`,
    );
    await queryRunner.query(
      `ALTER TABLE "${schema}"."users" ADD "photoId" integer`,
    );
    await queryRunner.query(
      `ALTER TABLE "${schema}"."users" ADD CONSTRAINT "UQ_f856a4818b32c69dbc8811f3d2c" UNIQUE ("photoId")`,
    );
    await queryRunner.query(
      `ALTER TABLE "${schema}"."users" ADD CONSTRAINT "FK_f856a4818b32c69dbc8811f3d2c" FOREIGN KEY ("photoId") REFERENCES "${schema}"."files"("id") ON DELETE NO ACTION ON UPDATE NO ACTION`,
    );
=======
>>>>>>> 8f1bca89
  }

  public async down(queryRunner: QueryRunner): Promise<void> {
    const schema = queryRunner.connection.options.name || 'public';
<<<<<<< HEAD
    await queryRunner.query(
      `ALTER TABLE "${schema}"."users" DROP CONSTRAINT "FK_f856a4818b32c69dbc8811f3d2c"`,
    );
    await queryRunner.query(
      `ALTER TABLE "${schema}"."users" DROP CONSTRAINT "UQ_f856a4818b32c69dbc8811f3d2c"`,
    );
    await queryRunner.query(
      `ALTER TABLE "${schema}"."users" DROP COLUMN "photoId"`,
    );
    await queryRunner.query(
      `ALTER TABLE "${schema}"."users" ADD "photoId" uuid`,
    );
    await queryRunner.query(
      `ALTER TABLE "${schema}"."users" ADD CONSTRAINT "REL_f856a4818b32c69dbc8811f3d2" UNIQUE ("photoId")`,
    );
    await queryRunner.query(
      `ALTER TABLE "${schema}"."files" DROP CONSTRAINT "PK_6c16b9093a142e0e7613b04a3d9"`,
    );
    await queryRunner.query(`ALTER TABLE "${schema}"."files" DROP COLUMN "id"`);
    await queryRunner.query(
      `ALTER TABLE "${schema}"."files" ADD "id" uuid NOT NULL DEFAULT uuid_generate_v4()`,
    );
=======

    await queryRunner.query(
      `ALTER TABLE "${schema}"."files" DROP CONSTRAINT "PK_6c16b9093a142e0e7613b04a3d9"`,
    );
>>>>>>> 8f1bca89
    await queryRunner.query(
      `ALTER TABLE "${schema}"."files" ADD CONSTRAINT "PK_6c16b9093a142e0e7613b04a3d9" PRIMARY KEY ("id")`,
    );
    await queryRunner.query(
<<<<<<< HEAD
      `ALTER TABLE "${schema}"."users" ADD CONSTRAINT "FK_f856a4818b32c69dbc8811f3d2c" FOREIGN KEY ("photoId") REFERENCES "${schema}"."files"("id") ON DELETE NO ACTION ON UPDATE NO ACTION`,
    );
    await queryRunner.query(
=======
>>>>>>> 8f1bca89
      `ALTER TABLE "${schema}"."users" DROP COLUMN "bio"`,
    );
    await queryRunner.query(
      `ALTER TABLE "${schema}"."files" DROP COLUMN "entityType"`,
    );
    await queryRunner.query(`DROP TYPE "${schema}"."files_entitytype_enum"`);
<<<<<<< HEAD
    await queryRunner.query(
      `ALTER TABLE "${schema}"."files" DROP COLUMN "uuid"`,
    );
=======
>>>>>>> 8f1bca89
  }
}<|MERGE_RESOLUTION|>--- conflicted
+++ resolved
@@ -6,103 +6,29 @@
   public async up(queryRunner: QueryRunner): Promise<void> {
     const schema = queryRunner.connection.options.name || 'public'; // Dynamically get the schema name
     await queryRunner.query(
-<<<<<<< HEAD
-      `ALTER TABLE "${schema}"."files" ADD "uuid" uuid NOT NULL`,
-    );
-    await queryRunner.query(
-=======
->>>>>>> 8f1bca89
       `CREATE TYPE "${schema}"."files_entitytype_enum" AS ENUM('user', 'event', 'group')`,
     );
     await queryRunner.query(
       `ALTER TABLE "${schema}"."files" ADD "entityType" "${schema}"."files_entitytype_enum"`,
     );
     await queryRunner.query(`ALTER TABLE "${schema}"."users" ADD "bio" text`);
-<<<<<<< HEAD
-    await queryRunner.query(
-      `ALTER TABLE "${schema}"."users" DROP CONSTRAINT "FK_f856a4818b32c69dbc8811f3d2c"`,
-    );
+  }
+
+  public async down(queryRunner: QueryRunner): Promise<void> {
+    const schema = queryRunner.connection.options.name || 'public';
+
     await queryRunner.query(
       `ALTER TABLE "${schema}"."files" DROP CONSTRAINT "PK_6c16b9093a142e0e7613b04a3d9"`,
-    );
-    await queryRunner.query(`ALTER TABLE "${schema}"."files" DROP COLUMN "id"`);
-    await queryRunner.query(
-      `ALTER TABLE "${schema}"."files" ADD "id" SERIAL NOT NULL`,
     );
     await queryRunner.query(
       `ALTER TABLE "${schema}"."files" ADD CONSTRAINT "PK_6c16b9093a142e0e7613b04a3d9" PRIMARY KEY ("id")`,
     );
     await queryRunner.query(
-      `ALTER TABLE "${schema}"."users" DROP CONSTRAINT "REL_f856a4818b32c69dbc8811f3d2"`,
-    );
-    await queryRunner.query(
-      `ALTER TABLE "${schema}"."users" DROP COLUMN "photoId"`,
-    );
-    await queryRunner.query(
-      `ALTER TABLE "${schema}"."users" ADD "photoId" integer`,
-    );
-    await queryRunner.query(
-      `ALTER TABLE "${schema}"."users" ADD CONSTRAINT "UQ_f856a4818b32c69dbc8811f3d2c" UNIQUE ("photoId")`,
-    );
-    await queryRunner.query(
-      `ALTER TABLE "${schema}"."users" ADD CONSTRAINT "FK_f856a4818b32c69dbc8811f3d2c" FOREIGN KEY ("photoId") REFERENCES "${schema}"."files"("id") ON DELETE NO ACTION ON UPDATE NO ACTION`,
-    );
-=======
->>>>>>> 8f1bca89
-  }
-
-  public async down(queryRunner: QueryRunner): Promise<void> {
-    const schema = queryRunner.connection.options.name || 'public';
-<<<<<<< HEAD
-    await queryRunner.query(
-      `ALTER TABLE "${schema}"."users" DROP CONSTRAINT "FK_f856a4818b32c69dbc8811f3d2c"`,
-    );
-    await queryRunner.query(
-      `ALTER TABLE "${schema}"."users" DROP CONSTRAINT "UQ_f856a4818b32c69dbc8811f3d2c"`,
-    );
-    await queryRunner.query(
-      `ALTER TABLE "${schema}"."users" DROP COLUMN "photoId"`,
-    );
-    await queryRunner.query(
-      `ALTER TABLE "${schema}"."users" ADD "photoId" uuid`,
-    );
-    await queryRunner.query(
-      `ALTER TABLE "${schema}"."users" ADD CONSTRAINT "REL_f856a4818b32c69dbc8811f3d2" UNIQUE ("photoId")`,
-    );
-    await queryRunner.query(
-      `ALTER TABLE "${schema}"."files" DROP CONSTRAINT "PK_6c16b9093a142e0e7613b04a3d9"`,
-    );
-    await queryRunner.query(`ALTER TABLE "${schema}"."files" DROP COLUMN "id"`);
-    await queryRunner.query(
-      `ALTER TABLE "${schema}"."files" ADD "id" uuid NOT NULL DEFAULT uuid_generate_v4()`,
-    );
-=======
-
-    await queryRunner.query(
-      `ALTER TABLE "${schema}"."files" DROP CONSTRAINT "PK_6c16b9093a142e0e7613b04a3d9"`,
-    );
->>>>>>> 8f1bca89
-    await queryRunner.query(
-      `ALTER TABLE "${schema}"."files" ADD CONSTRAINT "PK_6c16b9093a142e0e7613b04a3d9" PRIMARY KEY ("id")`,
-    );
-    await queryRunner.query(
-<<<<<<< HEAD
-      `ALTER TABLE "${schema}"."users" ADD CONSTRAINT "FK_f856a4818b32c69dbc8811f3d2c" FOREIGN KEY ("photoId") REFERENCES "${schema}"."files"("id") ON DELETE NO ACTION ON UPDATE NO ACTION`,
-    );
-    await queryRunner.query(
-=======
->>>>>>> 8f1bca89
       `ALTER TABLE "${schema}"."users" DROP COLUMN "bio"`,
     );
     await queryRunner.query(
       `ALTER TABLE "${schema}"."files" DROP COLUMN "entityType"`,
     );
     await queryRunner.query(`DROP TYPE "${schema}"."files_entitytype_enum"`);
-<<<<<<< HEAD
-    await queryRunner.query(
-      `ALTER TABLE "${schema}"."files" DROP COLUMN "uuid"`,
-    );
-=======
->>>>>>> 8f1bca89
   }
 }