--- conflicted
+++ resolved
@@ -70,14 +70,7 @@
       `CREATE TYPE "${schema}"."groups_visibility_enum" AS ENUM('public', 'authenticated', 'private')`,
     );
     await queryRunner.query(
-<<<<<<< HEAD
       `CREATE TABLE "${schema}"."groups" ("createdAt" TIMESTAMP NOT NULL DEFAULT now(), "updatedAt" TIMESTAMP NOT NULL DEFAULT now(), "id" SERIAL NOT NULL,"ulid" character varying(26) NOT NULL, "zulipChannelId" integer, "name" character varying(255) NOT NULL, "slug" character varying(255) NOT NULL, "description" text NOT NULL, "status" "${schema}"."groups_status_enum", "visibility" "${schema}"."groups_visibility_enum", "requireApproval" boolean NOT NULL DEFAULT true, "location" character varying(255), "lat" double precision, "lon" double precision, "createdById" integer, "imageId" integer, "locationPoint" geography(Point, ${PostgisSrid.SRID}), CONSTRAINT "REL_44626591821828ce1d26311312" UNIQUE ("imageId"), CONSTRAINT "PK_659d1483316afb28afd3a90646e" PRIMARY KEY ("id"))`,
-=======
-      `CREATE TABLE "${schema}"."groups" ("createdAt" TIMESTAMP NOT NULL DEFAULT now(), "updatedAt" TIMESTAMP NOT NULL DEFAULT now(), "id" SERIAL NOT NULL, "ulid" character varying(26) NOT NULL, "zulipChannelId" integer, "name" character varying(255) NOT NULL, "slug" character varying(255) NOT NULL, "description" text NOT NULL, "status" "${schema}"."groups_status_enum", "visibility" "${schema}"."groups_visibility_enum", "requireApproval" boolean NOT NULL DEFAULT true, "location" character varying(255), "lat" double precision, "lon" double precision, "createdById" integer, "imageId" integer, CONSTRAINT "REL_44626591821828ce1d26311312" UNIQUE ("imageId"), CONSTRAINT "PK_${schema}_groups_id" PRIMARY KEY ("id"))`,
-    );
-    await queryRunner.query(
-      `CREATE INDEX "IDX_${schema}_groups_slug" ON "${schema}"."groups" ("slug")`,
->>>>>>> 19a29903
     );
 
     await queryRunner.query(
@@ -94,14 +87,7 @@
       `CREATE TYPE "${schema}"."events_visibility_enum" AS ENUM('public', 'authenticated', 'private')`,
     );
     await queryRunner.query(
-<<<<<<< HEAD
       `CREATE TABLE "${schema}"."events" ("createdAt" TIMESTAMP NOT NULL DEFAULT now(), "updatedAt" TIMESTAMP NOT NULL DEFAULT now(), "id" SERIAL NOT NULL, "ulid" character varying, "zulipChannelId" integer, "name" character varying(255) NOT NULL, "slug" character varying(255) NOT NULL, "type" "${schema}"."events_type_enum" NOT NULL, "locationOnline" character varying(255), "description" text NOT NULL, "startDate" TIMESTAMP NOT NULL, "endDate" TIMESTAMP, "maxAttendees" integer, "requireApproval" boolean NOT NULL DEFAULT false, "approvalQuestion" character varying(255), "requireGroupMembership" boolean NOT NULL DEFAULT false, "location" character varying(255), "lat" double precision, "lon" double precision, "status" "${schema}"."events_status_enum", "visibility" "${schema}"."events_visibility_enum", "allowWaitlist" boolean NOT NULL DEFAULT false, "imageId" integer, "userId" integer, "groupId" integer, "locationPoint" geography(Point, ${PostgisSrid.SRID}), CONSTRAINT "REL_35515e57a42f4fd00a4172371b" UNIQUE ("imageId"), CONSTRAINT "PK_40731c7151fe4be3116e45ddf73" PRIMARY KEY ("id"))`,
-=======
-      `CREATE TABLE "${schema}"."events" ("createdAt" TIMESTAMP NOT NULL DEFAULT now(), "updatedAt" TIMESTAMP NOT NULL DEFAULT now(), "id" SERIAL NOT NULL, "ulid" character varying(26) NOT NULL, "zulipChannelId" integer, "name" character varying(255) NOT NULL, "slug" character varying(255) NOT NULL, "type" "${schema}"."events_type_enum" NOT NULL, "locationOnline" character varying(255), "description" text NOT NULL, "startDate" TIMESTAMP NOT NULL, "endDate" TIMESTAMP, "maxAttendees" integer, "requireApproval" boolean NOT NULL DEFAULT false, "approvalQuestion" character varying(255), "requireGroupMembership" boolean NOT NULL DEFAULT false, "location" character varying(255), "lat" double precision, "lon" double precision, "status" "${schema}"."events_status_enum", "visibility" "${schema}"."events_visibility_enum", "allowWaitlist" boolean NOT NULL DEFAULT false, "imageId" integer, "userId" integer, "groupId" integer, CONSTRAINT "REL_35515e57a42f4fd00a4172371b" UNIQUE ("imageId"), CONSTRAINT "PK_${schema}_events_id" PRIMARY KEY ("id"))`,
-    );
-    await queryRunner.query(
-      `CREATE INDEX "IDX_${schema}_events_slug" ON "${schema}"."events" ("slug")`,
->>>>>>> 19a29903
     );
 
     await queryRunner.query(
