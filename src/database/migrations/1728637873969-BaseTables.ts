import { MigrationInterface, QueryRunner } from 'typeorm';

export class BaseTables1728637873969 implements MigrationInterface {
  name = 'BaseTables1728637873969';

  public async up(queryRunner: QueryRunner): Promise<void> {
    const schema = queryRunner.connection.options.name || 'public'; // Default schema

    await queryRunner.query(`CREATE EXTENSION IF NOT EXISTS "uuid-ossp"`);

    await queryRunner.query(
      `CREATE TABLE "${schema}"."userPermissions" ("id" SERIAL NOT NULL, "granted" boolean NOT NULL DEFAULT false, "userId" integer, "permissionId" integer, CONSTRAINT "PK_5cbba686fa42e45a2914c590261" PRIMARY KEY ("id"))`,
    );
    await queryRunner.query(
      `CREATE TABLE "${schema}"."permissions" ("createdAt" TIMESTAMP NOT NULL DEFAULT now(), "updatedAt" TIMESTAMP NOT NULL DEFAULT now(), "id" SERIAL NOT NULL, "name" character varying(255) NOT NULL, CONSTRAINT "PK_920331560282b8bd21bb02290df" PRIMARY KEY ("id"))`,
    );
    await queryRunner.query(
      `CREATE TABLE "${schema}"."roles" ("createdAt" TIMESTAMP NOT NULL DEFAULT now(), "updatedAt" TIMESTAMP NOT NULL DEFAULT now(), "id" integer NOT NULL, "name" character varying NOT NULL, CONSTRAINT "PK_c1433d71a4838793a49dcad46ab" PRIMARY KEY ("id"))`,
    );
    await queryRunner.query(
      `CREATE TABLE "${schema}"."statuses" ("createdAt" TIMESTAMP NOT NULL DEFAULT now(), "updatedAt" TIMESTAMP NOT NULL DEFAULT now(), "id" integer NOT NULL, "name" character varying NOT NULL, CONSTRAINT "PK_2fd3770acdb67736f1a3e3d5399" PRIMARY KEY ("id"))`,
    );
    await queryRunner.query(
<<<<<<< HEAD
      `CREATE TABLE "${schema}"."files" ("createdAt" TIMESTAMP NOT NULL DEFAULT now(), "updatedAt" TIMESTAMP NOT NULL DEFAULT now(), "id" integer, "path" character varying NOT NULL, CONSTRAINT "PK_6c16b9093a142e0e7613b04a3d9" PRIMARY KEY ("id"))`,
=======
      `CREATE TABLE "${schema}"."files" ("createdAt" TIMESTAMP NOT NULL DEFAULT now(), "updatedAt" TIMESTAMP NOT NULL DEFAULT now(), "id" integer NOT NULL, "path" character varying NOT NULL, CONSTRAINT "PK_6c16b9093a142e0e7613b04a3d9" PRIMARY KEY ("id"))`,
>>>>>>> 3f561a1f
    );
    await queryRunner.query(
      `CREATE TABLE "${schema}"."eventAttendees" ("eventId" integer NOT NULL, "userId" integer NOT NULL, "rsvpStatus" text NOT NULL, "isHost" boolean NOT NULL DEFAULT false, CONSTRAINT "PK_e47b1fedacf94185d9310d135e0" PRIMARY KEY ("eventId", "userId"))`,
    );
    await queryRunner.query(
      `CREATE TYPE "${schema}"."subcategories_type_enum" AS ENUM('EVENT', 'GROUP')`,
    );
    await queryRunner.query(
      `CREATE TABLE "${schema}"."subcategories" ("createdAt" TIMESTAMP NOT NULL DEFAULT now(), "updatedAt" TIMESTAMP NOT NULL DEFAULT now(), "id" SERIAL NOT NULL, "title" character varying(255) NOT NULL, "description" text NOT NULL, "type" "${schema}"."subcategories_type_enum", "categoryId" integer, CONSTRAINT "PK_793ef34ad0a3f86f09d4837007c" PRIMARY KEY ("id"))`,
    );
    await queryRunner.query(
      `CREATE TABLE "${schema}"."groupUserPermissions" ("id" SERIAL NOT NULL, "granted" boolean NOT NULL DEFAULT true, "userId" integer, "groupId" integer, "groupPermissionId" integer, CONSTRAINT "PK_30cda485108935e7b1ab2fc17a7" PRIMARY KEY ("id"))`,
    );
    await queryRunner.query(
      `CREATE TABLE "${schema}"."groupPermissions" ("createdAt" TIMESTAMP NOT NULL DEFAULT now(), "updatedAt" TIMESTAMP NOT NULL DEFAULT now(), "id" SERIAL NOT NULL, "name" character varying(255) NOT NULL, CONSTRAINT "PK_e501cb9db2ccf705c2ebf31d230" PRIMARY KEY ("id"))`,
    );
    await queryRunner.query(
      `CREATE TABLE "${schema}"."groupRoles" ("createdAt" TIMESTAMP NOT NULL DEFAULT now(), "updatedAt" TIMESTAMP NOT NULL DEFAULT now(), "id" SERIAL NOT NULL, "name" character varying(255) NOT NULL, CONSTRAINT "PK_b31b0a0a1d4bbfa5f1a01509c61" PRIMARY KEY ("id"))`,
    );
    await queryRunner.query(
      `CREATE TABLE "${schema}"."groupMembers" ("createdAt" TIMESTAMP NOT NULL DEFAULT now(), "updatedAt" TIMESTAMP NOT NULL DEFAULT now(), "id" SERIAL NOT NULL, "userId" integer, "groupRoleId" integer, "groupId" integer, CONSTRAINT "PK_f10d230346d87dccbaf0caeba5c" PRIMARY KEY ("id"))`,
    );
    await queryRunner.query(
      `CREATE TYPE "${schema}"."groups_status_enum" AS ENUM('draft', 'pending', 'published')`,
    );
    await queryRunner.query(
      `CREATE TABLE "${schema}"."groups" ("createdAt" TIMESTAMP NOT NULL DEFAULT now(), "updatedAt" TIMESTAMP NOT NULL DEFAULT now(), "id" SERIAL NOT NULL, "name" character varying(255) NOT NULL, "slug" character varying(255) NOT NULL, "description" text NOT NULL, "approved" boolean NOT NULL DEFAULT false, "status" "${schema}"."groups_status_enum", CONSTRAINT "PK_659d1483316afb28afd3a90646e" PRIMARY KEY ("id"))`,
    );
    await queryRunner.query(
      `CREATE TABLE "${schema}"."categories" ("createdAt" TIMESTAMP NOT NULL DEFAULT now(), "updatedAt" TIMESTAMP NOT NULL DEFAULT now(), "id" SERIAL NOT NULL, "name" character varying(255) NOT NULL, "slug" character varying(255), CONSTRAINT "PK_24dbc6126a28ff948da33e97d3b" PRIMARY KEY ("id"))`,
    );
    await queryRunner.query(
      `CREATE TYPE "${schema}"."events_status_enum" AS ENUM('draft', 'pending', 'published')`,
    );
    await queryRunner.query(
      `CREATE TABLE "${schema}"."events" ("createdAt" TIMESTAMP NOT NULL DEFAULT now(), "updatedAt" TIMESTAMP NOT NULL DEFAULT now(), "id" SERIAL NOT NULL, "name" character varying(255) NOT NULL, "image" character varying(255), "type" character varying(255) NOT NULL, "locationOnline" character varying(255), "description" text NOT NULL, "startDate" TIMESTAMP NOT NULL, "endDate" TIMESTAMP, "maxAttendees" integer, "location" character varying(255), "lat" double precision, "lon" double precision, "status" "${schema}"."events_status_enum", "userId" integer, "groupId" integer, CONSTRAINT "PK_40731c7151fe4be3116e45ddf73" PRIMARY KEY ("id"))`,
    );
    await queryRunner.query(
      `CREATE TABLE "${schema}"."users" ("createdAt" TIMESTAMP NOT NULL DEFAULT now(), "updatedAt" TIMESTAMP NOT NULL DEFAULT now(), "id" SERIAL NOT NULL, "email" character varying, "password" character varying, "provider" character varying NOT NULL DEFAULT 'email', "socialId" character varying, "firstName" character varying, "lastName" character varying, "deletedAt" TIMESTAMP, "photoId" integer, "statusId" integer, "roleId" integer, CONSTRAINT "UQ_97672ac88f789774dd47f7c8be3" UNIQUE ("email"), CONSTRAINT "REL_f856a4818b32c69dbc8811f3d2" UNIQUE ("photoId"), CONSTRAINT "PK_a3ffb1c0c8416b9fc6f907b7433" PRIMARY KEY ("id"))`,
    );
    await queryRunner.query(
      `CREATE INDEX "IDX_2025eaefc4e1b443c84f6ca9b2" ON "${schema}"."users" ("socialId") `,
    );
    await queryRunner.query(
      `CREATE INDEX "IDX_5372672fbfd1677205e0ce3ece" ON "${schema}"."users" ("firstName") `,
    );
    await queryRunner.query(
      `CREATE INDEX "IDX_af99afb7cf88ce20aff6977e68" ON "${schema}"."users" ("lastName") `,
    );
    await queryRunner.query(
      `CREATE TABLE "${schema}"."sessions" ("createdAt" TIMESTAMP NOT NULL DEFAULT now(), "updatedAt" TIMESTAMP NOT NULL DEFAULT now(), "id" SERIAL NOT NULL, "hash" character varying NOT NULL, "deletedAt" TIMESTAMP, "userId" integer, CONSTRAINT "PK_3238ef96f18b355b671619111bc" PRIMARY KEY ("id"))`,
    );
    await queryRunner.query(
      `CREATE INDEX "IDX_57de40bc620f456c7311aa3a1e" ON "${schema}"."sessions" ("userId") `,
    );
    await queryRunner.query(
      `CREATE TABLE "${schema}"."rolePermissions" ("roleId" integer NOT NULL, "permissionId" integer NOT NULL, CONSTRAINT "PK_9e7ab7e8aec914fa1886f6fa632" PRIMARY KEY ("roleId", "permissionId"))`,
    );
    await queryRunner.query(
      `CREATE INDEX "IDX_b20f4ad2fcaa0d311f92516267" ON "${schema}"."rolePermissions" ("roleId") `,
    );
    await queryRunner.query(
      `CREATE INDEX "IDX_5cb213a16a7b5204c8aff88151" ON "${schema}"."rolePermissions" ("permissionId") `,
    );
    await queryRunner.query(
      `CREATE TABLE "${schema}"."groupRolePermissions" ("groupRoleId" integer NOT NULL, "groupPermissionId" integer NOT NULL, CONSTRAINT "PK_94b1b1a9f9de31ff9194917e780" PRIMARY KEY ("groupRoleId", "groupPermissionId"))`,
    );
    await queryRunner.query(
      `CREATE INDEX "IDX_5d51857bafbbd071698f736578" ON "${schema}"."groupRolePermissions" ("groupRoleId") `,
    );
    await queryRunner.query(
      `CREATE INDEX "IDX_46e6c75432e2666666becab4fe" ON "${schema}"."groupRolePermissions" ("groupPermissionId") `,
    );
    await queryRunner.query(
      `CREATE TABLE "${schema}"."groupCategories" ("groupsId" integer NOT NULL, "categoriesId" integer NOT NULL, CONSTRAINT "PK_febacc92b4f386777f08e7d1b8e" PRIMARY KEY ("groupsId", "categoriesId"))`,
    );
    await queryRunner.query(
      `CREATE INDEX "IDX_464b2f0143de9ea9725a24956d" ON "${schema}"."groupCategories" ("groupsId") `,
    );
    await queryRunner.query(
      `CREATE INDEX "IDX_733b91e79dc09e35d555175768" ON "${schema}"."groupCategories" ("categoriesId") `,
    );
    await queryRunner.query(
      `CREATE TABLE "${schema}"."eventCategories" ("categoriesId" integer NOT NULL, "eventsId" integer NOT NULL, CONSTRAINT "PK_3fbec7bd0afec0bb5aed1d7f9a3" PRIMARY KEY ("categoriesId", "eventsId"))`,
    );
    await queryRunner.query(
      `CREATE INDEX "IDX_5f9d73047c3849c5b1495a8011" ON "${schema}"."eventCategories" ("categoriesId") `,
    );
    await queryRunner.query(
      `CREATE INDEX "IDX_3e703b5162d4195681549dfc3e" ON "${schema}"."eventCategories" ("eventsId") `,
    );
    await queryRunner.query(
      `CREATE TABLE "${schema}"."userInterests" ("usersId" integer NOT NULL, "subcategoriesId" integer NOT NULL, CONSTRAINT "PK_0a021a19dbadecae6d249244d49" PRIMARY KEY ("usersId", "subcategoriesId"))`,
    );
    await queryRunner.query(
      `CREATE INDEX "IDX_6e00deadfd5a3570da93150fd6" ON "${schema}"."userInterests" ("usersId") `,
    );
    await queryRunner.query(
      `CREATE INDEX "IDX_bb202c7e077ec68377af96ca42" ON "${schema}"."userInterests" ("subcategoriesId") `,
    );
    await queryRunner.query(
      `ALTER TABLE "${schema}"."userPermissions" ADD CONSTRAINT "FK_f9a54628e2dcdb14a6df1da8d3b" FOREIGN KEY ("userId") REFERENCES "${schema}"."users"("id") ON DELETE NO ACTION ON UPDATE NO ACTION`,
    );
    await queryRunner.query(
      `ALTER TABLE "${schema}"."userPermissions" ADD CONSTRAINT "FK_5fcff32fd1e0d2ad9e179c06ec6" FOREIGN KEY ("permissionId") REFERENCES "${schema}"."permissions"("id") ON DELETE NO ACTION ON UPDATE NO ACTION`,
    );
    await queryRunner.query(
      `ALTER TABLE "${schema}"."eventAttendees" ADD CONSTRAINT "FK_d01e8bdc1bf70c757dfa11597b4" FOREIGN KEY ("eventId") REFERENCES "${schema}"."events"("id") ON DELETE CASCADE ON UPDATE NO ACTION`,
    );
    await queryRunner.query(
      `ALTER TABLE "${schema}"."eventAttendees" ADD CONSTRAINT "FK_ab75812b6349113ca79b9856995" FOREIGN KEY ("userId") REFERENCES "${schema}"."users"("id") ON DELETE CASCADE ON UPDATE NO ACTION`,
    );
    await queryRunner.query(
      `ALTER TABLE "${schema}"."subcategories" ADD CONSTRAINT "FK_d1fe096726c3c5b8a500950e448" FOREIGN KEY ("categoryId") REFERENCES "${schema}"."categories"("id") ON DELETE NO ACTION ON UPDATE NO ACTION`,
    );
    await queryRunner.query(
      `ALTER TABLE "${schema}"."groupUserPermissions" ADD CONSTRAINT "FK_31074d0b1b3d84d0e5b59862ed0" FOREIGN KEY ("userId") REFERENCES "${schema}"."users"("id") ON DELETE NO ACTION ON UPDATE NO ACTION`,
    );
    await queryRunner.query(
      `ALTER TABLE "${schema}"."groupUserPermissions" ADD CONSTRAINT "FK_f3cec163dabd9ee6e307ad32f04" FOREIGN KEY ("groupId") REFERENCES "${schema}"."groups"("id") ON DELETE NO ACTION ON UPDATE NO ACTION`,
    );
    await queryRunner.query(
      `ALTER TABLE "${schema}"."groupUserPermissions" ADD CONSTRAINT "FK_9eea741c480d52d836b3bc5a879" FOREIGN KEY ("groupPermissionId") REFERENCES "${schema}"."groupPermissions"("id") ON DELETE NO ACTION ON UPDATE NO ACTION`,
    );
    await queryRunner.query(
      `ALTER TABLE "${schema}"."groupMembers" ADD CONSTRAINT "FK_707e2d7e186d11bf587210223ab" FOREIGN KEY ("userId") REFERENCES "${schema}"."users"("id") ON DELETE NO ACTION ON UPDATE NO ACTION`,
    );
    await queryRunner.query(
      `ALTER TABLE "${schema}"."groupMembers" ADD CONSTRAINT "FK_f594fe1e68daaf3299b538fb31c" FOREIGN KEY ("groupRoleId") REFERENCES "${schema}"."groupRoles"("id") ON DELETE NO ACTION ON UPDATE NO ACTION`,
    );
    await queryRunner.query(
      `ALTER TABLE "${schema}"."groupMembers" ADD CONSTRAINT "FK_08cacea15f2aef324f78fddebff" FOREIGN KEY ("groupId") REFERENCES "${schema}"."groups"("id") ON DELETE NO ACTION ON UPDATE NO ACTION`,
    );
    await queryRunner.query(
      `ALTER TABLE "${schema}"."events" ADD CONSTRAINT "FK_9929fa8516afa13f87b41abb263" FOREIGN KEY ("userId") REFERENCES "${schema}"."users"("id") ON DELETE NO ACTION ON UPDATE NO ACTION`,
    );
    await queryRunner.query(
      `ALTER TABLE "${schema}"."events" ADD CONSTRAINT "FK_73672459b90f4b48f43d72681cc" FOREIGN KEY ("groupId") REFERENCES "${schema}"."groups"("id") ON DELETE NO ACTION ON UPDATE NO ACTION`,
    );

    await queryRunner.query(
      `ALTER TABLE "${schema}"."users" ADD CONSTRAINT "FK_f856a4818b32c69dbc8811f3d2c" FOREIGN KEY ("photoId") REFERENCES "${schema}"."files"("id") ON DELETE NO ACTION ON UPDATE NO ACTION`,
    );
    await queryRunner.query(
      `ALTER TABLE "${schema}"."users" ADD CONSTRAINT "FK_fffa7945e50138103659f6326b7" FOREIGN KEY ("statusId") REFERENCES "${schema}"."statuses"("id") ON DELETE NO ACTION ON UPDATE NO ACTION`,
    );
    await queryRunner.query(
      `ALTER TABLE "${schema}"."users" ADD CONSTRAINT "FK_368e146b785b574f42ae9e53d5e" FOREIGN KEY ("roleId") REFERENCES "${schema}"."roles"("id") ON DELETE NO ACTION ON UPDATE NO ACTION`,
    );
    await queryRunner.query(
      `ALTER TABLE "${schema}"."sessions" ADD CONSTRAINT "FK_57de40bc620f456c7311aa3a1e6" FOREIGN KEY ("userId") REFERENCES "${schema}"."users"("id") ON DELETE NO ACTION ON UPDATE NO ACTION`,
    );
    await queryRunner.query(
      `ALTER TABLE "${schema}"."rolePermissions" ADD CONSTRAINT "FK_b20f4ad2fcaa0d311f925162675" FOREIGN KEY ("roleId") REFERENCES "${schema}"."roles"("id") ON DELETE CASCADE ON UPDATE CASCADE`,
    );
    await queryRunner.query(
      `ALTER TABLE "${schema}"."rolePermissions" ADD CONSTRAINT "FK_5cb213a16a7b5204c8aff881518" FOREIGN KEY ("permissionId") REFERENCES "${schema}"."permissions"("id") ON DELETE NO ACTION ON UPDATE NO ACTION`,
    );
    await queryRunner.query(
      `ALTER TABLE "${schema}"."groupRolePermissions" ADD CONSTRAINT "FK_5d51857bafbbd071698f7365787" FOREIGN KEY ("groupRoleId") REFERENCES "${schema}"."groupRoles"("id") ON DELETE CASCADE ON UPDATE CASCADE`,
    );
    await queryRunner.query(
      `ALTER TABLE "${schema}"."groupRolePermissions" ADD CONSTRAINT "FK_46e6c75432e2666666becab4fec" FOREIGN KEY ("groupPermissionId") REFERENCES "${schema}"."groupPermissions"("id") ON DELETE NO ACTION ON UPDATE NO ACTION`,
    );
    await queryRunner.query(
      `ALTER TABLE "${schema}"."groupCategories" ADD CONSTRAINT "FK_464b2f0143de9ea9725a24956d2" FOREIGN KEY ("groupsId") REFERENCES "${schema}"."groups"("id") ON DELETE CASCADE ON UPDATE CASCADE`,
    );
    await queryRunner.query(
      `ALTER TABLE "${schema}"."groupCategories" ADD CONSTRAINT "FK_733b91e79dc09e35d5551757683" FOREIGN KEY ("categoriesId") REFERENCES "${schema}"."categories"("id") ON DELETE NO ACTION ON UPDATE NO ACTION`,
    );
    await queryRunner.query(
      `ALTER TABLE "${schema}"."eventCategories" ADD CONSTRAINT "FK_5f9d73047c3849c5b1495a80113" FOREIGN KEY ("categoriesId") REFERENCES "${schema}"."categories"("id") ON DELETE CASCADE ON UPDATE CASCADE`,
    );
    await queryRunner.query(
      `ALTER TABLE "${schema}"."eventCategories" ADD CONSTRAINT "FK_3e703b5162d4195681549dfc3e4" FOREIGN KEY ("eventsId") REFERENCES "${schema}"."events"("id") ON DELETE NO ACTION ON UPDATE NO ACTION`,
    );
    await queryRunner.query(
      `ALTER TABLE "${schema}"."userInterests" ADD CONSTRAINT "FK_6e00deadfd5a3570da93150fd6b" FOREIGN KEY ("usersId") REFERENCES "${schema}"."users"("id") ON DELETE CASCADE ON UPDATE CASCADE`,
    );
    await queryRunner.query(
      `ALTER TABLE "${schema}"."userInterests" ADD CONSTRAINT "FK_bb202c7e077ec68377af96ca423" FOREIGN KEY ("subcategoriesId") REFERENCES "${schema}"."subcategories"("id") ON DELETE NO ACTION ON UPDATE NO ACTION`,
    );
  }

  public async down(queryRunner: QueryRunner): Promise<void> {
    const schema = queryRunner.connection.options.name || 'public'; // Default schema

    await queryRunner.query(
      `ALTER TABLE "${schema}"."userInterests" DROP CONSTRAINT "FK_bb202c7e077ec68377af96ca423"`,
    );
    await queryRunner.query(
      `ALTER TABLE "${schema}"."userInterests" DROP CONSTRAINT "FK_6e00deadfd5a3570da93150fd6b"`,
    );
    await queryRunner.query(
      `ALTER TABLE "${schema}"."eventCategories" DROP CONSTRAINT "FK_3e703b5162d4195681549dfc3e4"`,
    );
    await queryRunner.query(
      `ALTER TABLE "${schema}"."eventCategories" DROP CONSTRAINT "FK_5f9d73047c3849c5b1495a80113"`,
    );
    await queryRunner.query(
      `ALTER TABLE "${schema}"."groupCategories" DROP CONSTRAINT "FK_733b91e79dc09e35d5551757683"`,
    );
    await queryRunner.query(
      `ALTER TABLE "${schema}"."groupCategories" DROP CONSTRAINT "FK_464b2f0143de9ea9725a24956d2"`,
    );
    await queryRunner.query(
      `ALTER TABLE "${schema}"."groupRolePermissions" DROP CONSTRAINT "FK_46e6c75432e2666666becab4fec"`,
    );
    await queryRunner.query(
      `ALTER TABLE "${schema}"."groupRolePermissions" DROP CONSTRAINT "FK_5d51857bafbbd071698f7365787"`,
    );
    await queryRunner.query(
      `ALTER TABLE "${schema}"."rolePermissions" DROP CONSTRAINT "FK_5cb213a16a7b5204c8aff881518"`,
    );
    await queryRunner.query(
      `ALTER TABLE "${schema}"."rolePermissions" DROP CONSTRAINT "FK_b20f4ad2fcaa0d311f925162675"`,
    );
    await queryRunner.query(
      `ALTER TABLE "${schema}"."sessions" DROP CONSTRAINT "FK_57de40bc620f456c7311aa3a1e6"`,
    );
    await queryRunner.query(
      `ALTER TABLE "${schema}"."users" DROP CONSTRAINT "FK_368e146b785b574f42ae9e53d5e"`,
    );
    await queryRunner.query(
      `ALTER TABLE "${schema}"."users" DROP CONSTRAINT "FK_fffa7945e50138103659f6326b7"`,
    );
    await queryRunner.query(
      `ALTER TABLE "${schema}"."users" DROP CONSTRAINT "FK_f856a4818b32c69dbc8811f3d2c"`,
    );
    await queryRunner.query(
      `ALTER TABLE "${schema}"."events" DROP CONSTRAINT "FK_73672459b90f4b48f43d72681cc"`,
    );
    await queryRunner.query(
      `ALTER TABLE "${schema}"."events" DROP CONSTRAINT "FK_9929fa8516afa13f87b41abb263"`,
    );
    await queryRunner.query(
      `ALTER TABLE "${schema}"."groupMembers" DROP CONSTRAINT "FK_08cacea15f2aef324f78fddebff"`,
    );
    await queryRunner.query(
      `ALTER TABLE "${schema}"."groupMembers" DROP CONSTRAINT "FK_f594fe1e68daaf3299b538fb31c"`,
    );
    await queryRunner.query(
      `ALTER TABLE "${schema}"."groupMembers" DROP CONSTRAINT "FK_707e2d7e186d11bf587210223ab"`,
    );
    await queryRunner.query(
      `ALTER TABLE "${schema}"."groupUserPermissions" DROP CONSTRAINT "FK_9eea741c480d52d836b3bc5a879"`,
    );
    await queryRunner.query(
      `ALTER TABLE "${schema}"."groupUserPermissions" DROP CONSTRAINT "FK_f3cec163dabd9ee6e307ad32f04"`,
    );
    await queryRunner.query(
      `ALTER TABLE "${schema}"."groupUserPermissions" DROP CONSTRAINT "FK_31074d0b1b3d84d0e5b59862ed0"`,
    );
    await queryRunner.query(
      `ALTER TABLE "${schema}"."subcategories" DROP CONSTRAINT "FK_d1fe096726c3c5b8a500950e448"`,
    );
    await queryRunner.query(
      `ALTER TABLE "${schema}"."eventAttendees" DROP CONSTRAINT "FK_ab75812b6349113ca79b9856995"`,
    );
    await queryRunner.query(
      `ALTER TABLE "${schema}"."eventAttendees" DROP CONSTRAINT "FK_d01e8bdc1bf70c757dfa11597b4"`,
    );
    await queryRunner.query(
      `ALTER TABLE "${schema}"."userPermissions" DROP CONSTRAINT "FK_5fcff32fd1e0d2ad9e179c06ec6"`,
    );
    await queryRunner.query(
      `ALTER TABLE "${schema}"."userPermissions" DROP CONSTRAINT "FK_f9a54628e2dcdb14a6df1da8d3b"`,
    );
    await queryRunner.query(
      `DROP INDEX "${schema}"."IDX_bb202c7e077ec68377af96ca42"`,
    );
    await queryRunner.query(
      `DROP INDEX "${schema}"."IDX_6e00deadfd5a3570da93150fd6"`,
    );
    await queryRunner.query(`DROP TABLE "${schema}"."userInterests"`);
    await queryRunner.query(
      `DROP INDEX "${schema}"."IDX_3e703b5162d4195681549dfc3e"`,
    );
    await queryRunner.query(
      `DROP INDEX "${schema}"."IDX_5f9d73047c3849c5b1495a8011"`,
    );
    await queryRunner.query(`DROP TABLE "${schema}"."eventCategories"`);
    await queryRunner.query(
      `DROP INDEX "${schema}"."IDX_733b91e79dc09e35d555175768"`,
    );
    await queryRunner.query(
      `DROP INDEX "${schema}"."IDX_464b2f0143de9ea9725a24956d"`,
    );
    await queryRunner.query(`DROP TABLE "${schema}"."groupCategories"`);
    await queryRunner.query(
      `DROP INDEX "${schema}"."IDX_46e6c75432e2666666becab4fe"`,
    );
    await queryRunner.query(
      `DROP INDEX "${schema}"."IDX_5d51857bafbbd071698f736578"`,
    );
    await queryRunner.query(`DROP TABLE "${schema}"."groupRolePermissions"`);
    await queryRunner.query(
      `DROP INDEX "${schema}"."IDX_5cb213a16a7b5204c8aff88151"`,
    );
    await queryRunner.query(
      `DROP INDEX "${schema}"."IDX_b20f4ad2fcaa0d311f92516267"`,
    );
    await queryRunner.query(`DROP TABLE "${schema}"."rolePermissions"`);
    await queryRunner.query(
      `DROP INDEX "${schema}"."IDX_57de40bc620f456c7311aa3a1e"`,
    );
    await queryRunner.query(`DROP TABLE "${schema}"."sessions"`);
    await queryRunner.query(
      `DROP INDEX "${schema}"."IDX_af99afb7cf88ce20aff6977e68"`,
    );
    await queryRunner.query(
      `DROP INDEX "${schema}"."IDX_5372672fbfd1677205e0ce3ece"`,
    );
    await queryRunner.query(
      `DROP INDEX "${schema}"."IDX_2025eaefc4e1b443c84f6ca9b2"`,
    );
    await queryRunner.query(`DROP TABLE "${schema}"."users"`);
    await queryRunner.query(`DROP TABLE "${schema}"."events"`);
    await queryRunner.query(`DROP TYPE "${schema}"."events_status_enum"`);
    await queryRunner.query(`DROP TABLE "${schema}"."categories"`);
    await queryRunner.query(`DROP TABLE "${schema}"."groups"`);
    await queryRunner.query(`DROP TYPE "${schema}"."groups_status_enum"`);
    await queryRunner.query(`DROP TABLE "${schema}"."groupMembers"`);
    await queryRunner.query(`DROP TABLE "${schema}"."groupRoles"`);
    await queryRunner.query(`DROP TABLE "${schema}"."groupPermissions"`);
    await queryRunner.query(`DROP TABLE "${schema}"."groupUserPermissions"`);
    await queryRunner.query(`DROP TABLE "${schema}"."subcategories"`);
    await queryRunner.query(`DROP TYPE "${schema}"."subcategories_type_enum"`);
    await queryRunner.query(`DROP TABLE "${schema}"."eventAttendees"`);
    await queryRunner.query(`DROP TABLE "${schema}"."files"`);
    await queryRunner.query(`DROP TABLE "${schema}"."statuses"`);
    await queryRunner.query(`DROP TABLE "${schema}"."roles"`);
    await queryRunner.query(`DROP TABLE "${schema}"."permissions"`);
    await queryRunner.query(`DROP TABLE "${schema}"."userPermissions"`);
  }
}<|MERGE_RESOLUTION|>--- conflicted
+++ resolved
@@ -21,11 +21,7 @@
       `CREATE TABLE "${schema}"."statuses" ("createdAt" TIMESTAMP NOT NULL DEFAULT now(), "updatedAt" TIMESTAMP NOT NULL DEFAULT now(), "id" integer NOT NULL, "name" character varying NOT NULL, CONSTRAINT "PK_2fd3770acdb67736f1a3e3d5399" PRIMARY KEY ("id"))`,
     );
     await queryRunner.query(
-<<<<<<< HEAD
       `CREATE TABLE "${schema}"."files" ("createdAt" TIMESTAMP NOT NULL DEFAULT now(), "updatedAt" TIMESTAMP NOT NULL DEFAULT now(), "id" integer, "path" character varying NOT NULL, CONSTRAINT "PK_6c16b9093a142e0e7613b04a3d9" PRIMARY KEY ("id"))`,
-=======
-      `CREATE TABLE "${schema}"."files" ("createdAt" TIMESTAMP NOT NULL DEFAULT now(), "updatedAt" TIMESTAMP NOT NULL DEFAULT now(), "id" integer NOT NULL, "path" character varying NOT NULL, CONSTRAINT "PK_6c16b9093a142e0e7613b04a3d9" PRIMARY KEY ("id"))`,
->>>>>>> 3f561a1f
     );
     await queryRunner.query(
       `CREATE TABLE "${schema}"."eventAttendees" ("eventId" integer NOT NULL, "userId" integer NOT NULL, "rsvpStatus" text NOT NULL, "isHost" boolean NOT NULL DEFAULT false, CONSTRAINT "PK_e47b1fedacf94185d9310d135e0" PRIMARY KEY ("eventId", "userId"))`,
