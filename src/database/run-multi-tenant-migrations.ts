--- conflicted
+++ resolved
@@ -5,25 +5,13 @@
   for (const tenantId of tenants) {
     const dataSource = AppDataSource(tenantId);
     const schemaName = tenantId ? `tenant_${tenantId}` : 'public';
-<<<<<<< HEAD
-=======
-
->>>>>>> 3f561a1f
     try {
       await dataSource.initialize();
 
       console.log(`Applying migrations to schema: ${schemaName}`);
-<<<<<<< HEAD
       if (schemaName) {
         await dataSource.query(`CREATE SCHEMA IF NOT EXISTS "${schemaName}"`);
       }
-=======
-
-      if (schemaName) {
-        await dataSource.query(`CREATE SCHEMA IF NOT EXISTS "${schemaName}"`);
-      }
-
->>>>>>> 3f561a1f
       // Create a query runner to execute SQL commands
       const queryRunner: QueryRunner = dataSource.createQueryRunner();
       // Set the search path to the tenant's schema
