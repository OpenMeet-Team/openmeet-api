--- conflicted
+++ resolved
@@ -1,15 +1,5 @@
 import { ApiProperty } from '@nestjs/swagger';
-<<<<<<< HEAD
-import {
-  IsEnum,
-  IsNotEmpty,
-  IsNumber,
-  IsOptional,
-  IsString,
-} from 'class-validator';
-=======
 import { IsEnum, IsNotEmpty, IsNumber } from 'class-validator';
->>>>>>> 4b9c5b4b
 import { Type } from 'class-transformer';
 import { GroupRole } from '../../core/constants/constant';
 
