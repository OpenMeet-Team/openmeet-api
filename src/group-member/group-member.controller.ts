--- conflicted
+++ resolved
@@ -50,14 +50,10 @@
   }
 
   @Get(':groupId')
-<<<<<<< HEAD
-  async getGroupMembers(@Param('groupId') groupId: number, @Query() pagination: PaginationDto) {
-=======
   async getGroupMembers(
     @Param('groupId') groupId: number,
     @Query() pagination: PaginationDto,
   ) {
->>>>>>> 7d7a7dd3
     return this.groupMemberService.getGroupMembers(groupId, pagination);
   }
 }