--- conflicted
+++ resolved
@@ -101,28 +101,12 @@
     return { message: 'User has left the group successfully' };
   }
 
-<<<<<<< HEAD
-  async getGroupMembers(groupId: number, pagination: PaginationDto): Promise<any> {
-=======
   async getGroupMembers(
     groupId: number,
     pagination: PaginationDto,
   ): Promise<any> {
->>>>>>> 7d7a7dd3
     await this.getTenantSpecificEventRepository();
-    
-    const {limit, page} = pagination
-    const groupMembers = await this.groupMemberRepository.createQueryBuilder('groupMember')
-        .leftJoinAndSelect('groupMember.user', 'user')
-        .leftJoinAndSelect('groupMember.groupRole', 'groupRole')
-        .leftJoinAndSelect('groupMember.group', 'group')
-        .where('group.id = :groupId', { groupId })
 
-        return paginate(groupMembers, { page, limit });
-}
-
-<<<<<<< HEAD
-=======
     const { limit, page } = pagination;
     const groupMembers = await this.groupMemberRepository
       .createQueryBuilder('groupMember')
@@ -133,5 +117,4 @@
 
     return paginate(groupMembers, { page, limit });
   }
->>>>>>> 7d7a7dd3
 }