--- conflicted
+++ resolved
@@ -206,7 +206,6 @@
   })
   async showRecommendedEvents(@Param('slug') slug: string) {
     return await this.eventService.showRecommendedEventsByEventSlug(slug);
-<<<<<<< HEAD
   }
 
   @Post(':slug/discussions')
@@ -241,7 +240,5 @@
     @Param('messageId') messageId: number,
   ): Promise<{ id: number }> {
     return this.eventService.deleteEventDiscussionMessage(messageId);
-=======
->>>>>>> 3dabe43c
   }
 }