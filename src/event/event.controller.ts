--- conflicted
+++ resolved
@@ -56,7 +56,6 @@
     return this.eventService.create(createEventDto, userId);
   }
 
-<<<<<<< HEAD
   @Post(':eventId/attend')
   @ApiOperation({ summary: 'Attending aa event' })
   async attendEvent(
@@ -103,7 +102,8 @@
     @Query() pagination: PaginationDto,
   ) {
     return this.eventAttendeeService.getEventAttendees(eventId, pagination);
-=======
+  }
+
   @Post(':eventId/comment')
   @ApiOperation({ summary: 'Create a new comment' })
   async comment(
@@ -135,7 +135,6 @@
     @Param('eventId') eventId: number,
   ): Promise<EventEntity> {
     return await this.eventService.postCommentinTopic(body, topicName, eventId);
->>>>>>> 8c35fa26
   }
 
   @Public()
