--- conflicted
+++ resolved
@@ -163,12 +163,7 @@
     return this.eventService.getEventAttendees(id, pagination);
   }
 
-<<<<<<< HEAD
-
-  @Post(':eventId/comment')
-=======
   @Post(':id/topics')
->>>>>>> a2c44881
   @ApiOperation({ summary: 'Create a new comment' })
   async comment(
     @Body() body: CommentDto,
