--- conflicted
+++ resolved
@@ -24,11 +24,7 @@
     FileModule,
   ],
   controllers: [EventController],
-<<<<<<< HEAD
-  providers: [EventService, ChannelCreatedListener, EventEmitter2],
-=======
-  providers: [EventService, FilesS3PresignedService],
->>>>>>> 961fd1d9
+  providers: [EventService, FilesS3PresignedService, ChannelCreatedListener, EventEmitter2],
   exports: [EventService],
 })
 export class EventModule {}