--- conflicted
+++ resolved
@@ -7,12 +7,9 @@
 import { CategoryModule } from '../category/category.module';
 import { AuthModule } from '../auth/auth.module';
 import { EventAttendeeModule } from '../event-attendee/event-attendee.module';
-<<<<<<< HEAD
 import { ChannelCreatedListener } from './channel-created.listener';
 import { EventEmitter2 } from '@nestjs/event-emitter';
-=======
 import { GroupMemberModule } from '../group-member/group-member.module';
->>>>>>> 03060631
 
 @Module({
   imports: [
