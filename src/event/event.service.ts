--- conflicted
+++ resolved
@@ -177,11 +177,6 @@
     const randomEvents = shuffledEvents.slice(0, 5);
 
     return randomEvents;
-<<<<<<< HEAD
-}
-
-
-=======
   }
 
   async findRecommendedEventsForGroup(
@@ -268,7 +263,6 @@
       );
     }
   }
->>>>>>> 0fadf7c5
   async update(
     id: number,
     updateEventDto: UpdateEventDto,
