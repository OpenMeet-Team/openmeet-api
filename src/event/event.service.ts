import {
  Injectable,
  NotFoundException,
  Inject,
  Scope,
  InternalServerErrorException,
  UnprocessableEntityException,
  HttpStatus,
} from '@nestjs/common';
import { Repository } from 'typeorm';
import { CommentDto, CreateEventDto } from './dto/create-event.dto';
import { UpdateEventDto } from './dto/update-event.dto';
import { EventEntity } from './infrastructure/persistence/relational/entities/event.entity';
import { REQUEST } from '@nestjs/core';
import { TenantConnectionService } from '../tenant/tenant.service';
import { CategoryService } from '../category/category.service';
import { QueryEventDto } from './dto/query-events.dto';
import { PaginationDto } from '../utils/dto/pagination.dto';
import { paginate } from '../utils/generic-pagination';
import {
  EventAttendeeRole,
  EventAttendeeStatus,
  Status,
  Visibility,
} from '../core/constants/constant';
import slugify from 'slugify';
import { EventAttendeeService } from '../event-attendee/event-attendee.service';
import { EventEmitter2 } from '@nestjs/event-emitter';
import { CategoryEntity } from '../category/infrastructure/persistence/relational/entities/categories.entity';
import { GroupMemberService } from '../group-member/group-member.service';
import { FilesS3PresignedService } from '../file/infrastructure/uploader/s3-presigned/file.service';
import { ZulipService } from '../zulip/zulip.service';
@Injectable({ scope: Scope.REQUEST, durable: true })
export class EventService {
  private eventRepository: Repository<EventEntity>;

  constructor(
    @Inject(REQUEST) private readonly request: any,
    private readonly tenantConnectionService: TenantConnectionService,
    private readonly categoryService: CategoryService,
    private readonly eventAttendeeService: EventAttendeeService,
    private eventEmitter: EventEmitter2,
    private readonly groupMemberService: GroupMemberService,
    private readonly fileService: FilesS3PresignedService,
    private readonly zulipService: ZulipService,
  ) {
    void this.initializeRepository();
  }

  private async initializeRepository() {
    const tenantId = this.request.tenantId;
    const dataSource =
      await this.tenantConnectionService.getTenantConnection(tenantId);
    this.eventRepository = dataSource.getRepository(EventEntity);
  }

  async getTenantSpecificEventRepository() {
    const tenantId = this.request.tenantId;
    const dataSource =
      await this.tenantConnectionService.getTenantConnection(tenantId);
    this.eventRepository = dataSource.getRepository(EventEntity);
  }

  async create(
    createEventDto: CreateEventDto,
    userId: number,
  ): Promise<EventEntity> {
    await this.getTenantSpecificEventRepository();
    const user = { id: userId };
    const group = createEventDto.group ? { id: createEventDto.group } : null;

    let categories: CategoryEntity[] = [];
    try {
      categories = await this.categoryService.findByIds(
        createEventDto.categories,
      );
    } catch (error) {
      console.error('Error finding categories:', error);
      throw new NotFoundException(`Error finding categories: ${error.message}`);
    }

    const slugifiedName = slugify(createEventDto.name, {
      strict: true,
      lower: true,
    });

    const mappedDto = {
      ...createEventDto,
      user,
      slug: slugifiedName,
      group,
      categories,
    };
    const event = this.eventRepository.create(mappedDto as EventEntity);
    const createdEvent = await this.eventRepository.save(event);

    const eventAttendeeDto = {
      eventId: createdEvent.id,
      role: EventAttendeeRole.Host,
      status: EventAttendeeStatus.Confirmed,
    };
    await this.eventAttendeeService.attendEvent(eventAttendeeDto, userId);

    const params = {
      name: `${createdEvent.shortId}_${createdEvent.slug}`,
      userId,
    };
    this.eventEmitter.emit('channel.created', params);
    return createdEvent;
  }

  async postComment(body: CommentDto, eventId: number) {
    const { message } = body;
    const event = await this.findOne(eventId);

    const timestamp = Date.now();
    const topicName = `${timestamp}-${message.split(' ').slice(0, 5).join('-').toLowerCase()}`;

    const params = {
      to: `${event.shortId}_${event.slug}`,
      type: 'stream',
      topic: topicName,
      content: message,
    };

    try {
      const response = await this.zulipService.PostZulipComment(params);
      console.log('Message sent successfully:', response);
      return response;
    } catch (error) {
      console.error('Error sending message to Zulip:', error);
      throw new Error('Failed to create Zulip topic');
    }
  }

<<<<<<< HEAD
  async updateComment(body: CommentDto, messageId: number) {
    const { message } = body;

    try {
      const response = await this.zulipService.EditZulipMessage(
        messageId,
        message,
      );
      console.log('Message sent successfully:', response);
      return response;
    } catch (error) {
      console.error('Error sending message to Zulip:', error);
      throw new Error('Failed to create Zulip topic');
    }
  }

  async deleteComment(messageId: number) {
    try {
      const response = await this.zulipService.DeleteZulipMessage(messageId);
      console.log('Message sent successfully:', response);
      return response;
    } catch (error) {
      console.error('Error sending message to Zulip:', error);
      throw new Error('Failed to create Zulip topic');
    }
  }

=======
>>>>>>> 9583ee0c
  async getTopics(eventId: number) {
    try {
      const event = await this.findOne(eventId);
      const streamName = `${event.shortId}_${event.slug}`;

      const response = this.zulipService.GetZulipTopics(streamName);

      return response;
    } catch (error) {
      console.error('Error fetching topics and messages from Zulip:', error);
      throw new Error('Failed to fetch topics and messages');
    }
  }

  async postCommentinTopic(
    body: CommentDto,
    topicName: string,
    eventId: number,
  ) {
    const { message } = body;

    const event = await this.findOne(eventId);

    const params = {
      to: `${event.shortId}_${event.slug}`,
      type: 'stream',
      topic: topicName,
      content: message,
    };

    try {
      const response = await this.zulipService.PostZulipComment(params);
      console.log('Message sent successfully to topic:', topicName);
      return response;
    } catch (error) {
      console.error('Error sending message to Zulip:', error);
      throw new Error('Failed to send message to the topic');
    }
  }

  async findAll(pagination: PaginationDto, query: QueryEventDto): Promise<any> {
    await this.getTenantSpecificEventRepository();

    const { page, limit } = pagination;
    const { search, userId, fromDate, toDate, categories, location, type } =
      query;

    const eventQuery = this.eventRepository
      .createQueryBuilder('event')
      .leftJoinAndSelect('event.user', 'user')
      .leftJoinAndSelect('event.categories', 'categories')
      .leftJoinAndSelect('event.group', 'group')
      .leftJoinAndSelect('event.attendees', 'attendees')
      .where('event.status = :status', { status: Status.Published });

    if (userId) {
      eventQuery.andWhere('event.user = :userId', { userId });
    }

    if (search) {
      eventQuery.andWhere(
        `(event.name LIKE :search OR 
          event.description LIKE :search OR 
          event.location LIKE :search OR 
          CAST(event.lat AS TEXT) LIKE :search OR 
          CAST(event.lon AS TEXT) LIKE :search)`,
        { search: `%${search}%` },
      );
    }

    if (location) {
      eventQuery.andWhere('event.location LIKE :location', {
        location: `%${location}%`,
      });
    }

    if (type) {
      eventQuery.andWhere('event.type LIKE :type', {
        type: `%${type}%`,
      });
    }

    if (fromDate && toDate) {
      eventQuery.andWhere('event.createdAt BETWEEN :fromDate AND :toDate', {
        fromDate,
        toDate,
      });
    } else if (fromDate) {
      eventQuery.andWhere('event.createdAt >= :fromDate', { fromDate });
    } else if (toDate) {
      eventQuery.andWhere('event.createdAt <= :toDate', { toDate: new Date() });
    }

    if (categories && categories.length > 0) {
      const likeConditions = categories
        .map((_, index) => `categories.name LIKE :category${index}`)
        .join(' OR ');

      const likeParameters = categories.reduce((acc, category, index) => {
        acc[`category${index}`] = `%${category}%`;
        return acc;
      }, {});

      eventQuery.andWhere(`(${likeConditions})`, likeParameters);
    }

    return paginate(eventQuery, { page, limit });
  }

  async findOne(id: number): Promise<EventEntity> {
    await this.getTenantSpecificEventRepository();
    const event = await this.eventRepository.findOne({
      where: { id },
      relations: [
        'user',
        'attendees',
        'group',
        'group.groupMembers',
        'categories',
      ],
    });

    if (!event) {
      throw new NotFoundException(`Event with ID ${id} not found`);
    }

    event.attendees = event.attendees.slice(0, 5);
    event.categories = event.categories.slice(0, 5);

    return event;
  }

  async findEventDetails(id: number, userId: number): Promise<EventEntity> {
    await this.getTenantSpecificEventRepository();
    const event = await this.eventRepository.findOne({
      where: { id },
      relations: [
        'user',
        'attendees',
        'group',
        'group.groupMembers',
        'categories',
      ],
    });

    if (!event) {
      throw new NotFoundException(`Event with ID ${id} not found`);
    }

    event.attendees = event.attendees.slice(0, 5);
    event.categories = event.categories.slice(0, 5);

    if (event.group) {
      event.groupMember = await this.groupMemberService.findGroupMemberByUserId(
        event.group.id,
        userId,
      );
    }

    if (userId) {
      event.attendee =
        await this.eventAttendeeService.findEventAttendeeByUserId(
          event.id,
          userId,
        );
    }

    return event;
  }

  async showGroupEvents(eventId: number): Promise<any> {
    await this.getTenantSpecificEventRepository();
    return this.eventAttendeeService.findEventAttendees(eventId);
  }

  async findRandom(): Promise<EventEntity[]> {
    await this.getTenantSpecificEventRepository();

    const events = await this.eventRepository.find();

    if (!events || events.length === 0) {
      throw new NotFoundException(`Events not found`);
    }

    const shuffledEvents = events.sort(() => 0.5 - Math.random());

    const randomEvents = shuffledEvents.slice(0, 5);

    return randomEvents;
  }

  async getRecommendedEventsByEventId(eventId: number): Promise<EventEntity[]> {
    await this.getTenantSpecificEventRepository();
    const maxEvents = 5;

    const event = await this.eventRepository.findOne({
      where: { id: eventId },
      relations: ['categories'],
    });

    if (!event) {
      throw new NotFoundException(`Event with ID ${eventId} not found`);
    }

    const categoryIds = event.categories?.map((c) => c.id);

    let recommendedEvents: EventEntity[] = [];
    try {
      recommendedEvents = await this.findRecommendedEventsForEvent(
        eventId,
        categoryIds,
        0,
        maxEvents,
      );
    } catch (error) {
      console.error('Error fetching recommended events:', error);
    }

    const remainingEventsToFetch = maxEvents - recommendedEvents.length;

    if (remainingEventsToFetch > 0) {
      try {
        const randomEvents = await this.findRandomEventsForEvent(
          eventId,
          0,
          remainingEventsToFetch,
        );
        recommendedEvents = [...recommendedEvents, ...randomEvents];
      } catch (error) {
        console.error('Error fetching random events:', error);
      }
    }

    // Deduplicate events
    const uniqueEvents = recommendedEvents.filter(
      (event, index, self) =>
        index === self.findIndex((t) => t.id === event.id),
    );

    return uniqueEvents.slice(0, maxEvents);
  }

  async findRecommendedEventsForEvent(
    eventId: number,
    categoryIds: number[],
    minEvents: number = 0,
    maxEvents: number = 5,
  ): Promise<EventEntity[]> {
    const queryBuilder = this.eventRepository
      .createQueryBuilder('event')
      .select('event.id')
      .addSelect('RANDOM()', 'random')
      .distinct(true)
      .innerJoin('event.categories', 'category')
      .where('event.status = :status', { status: Status.Published })
      .andWhere('event.id != :eventId', { eventId })
      .andWhere('category.id IN (:...categoryIds)', { categoryIds })
      .orderBy('random')
      .limit(maxEvents);
    const ids = await queryBuilder.getRawMany();

    if (ids.length < minEvents) {
      return [];
    }

    return this.eventRepository.findByIds(ids.map((row) => row.event_id));
  }

  async findRandomEventsForEvent(
    eventId: number,
    minEvents: number = 0,
    maxEvents: number = 5,
  ): Promise<EventEntity[]> {
    try {
      const randomEvents = await this.eventRepository
        .createQueryBuilder('event')
        .select('event.id')
        .addSelect('RANDOM()', 'random')
        .where('event.status = :status', { status: Status.Published })
        .andWhere('event.id != :eventId', { eventId })
        .orderBy('random')
        .limit(maxEvents)
        .getMany();

      if (randomEvents.length < minEvents) {
        throw new NotFoundException(
          `Not enough random events found for event ${eventId}. Found ${randomEvents.length}, expected at least ${minEvents}.`,
        );
      }

      return randomEvents;
    } catch (error) {
      console.error(`Error finding random events for event ${eventId}:`, error);
      throw error;
    }
  }

  async findRecommendedEventsForGroup(
    groupId: number,
    categories: number[],
    minEvents: number = 0,
    maxEvents: number = 5,
  ): Promise<EventEntity[]> {
    if (maxEvents < minEvents || minEvents < 0 || maxEvents < 0) {
      return [];
    }
    await this.getTenantSpecificEventRepository();

    try {
      const recommendedEvents = await this.eventRepository
        .createQueryBuilder('event')
        .leftJoinAndSelect('event.group', 'group')
        .leftJoinAndSelect('event.categories', 'categories')
        .leftJoinAndSelect('event.attendees', 'attendees')
        .where('event.status = :status', { status: Status.Published })
        .andWhere('(group.id != :groupId OR group.id IS NULL)', { groupId })
        .andWhere('categories.id IN (:...categories)', { categories })
        .orderBy('RANDOM()')
        .limit(maxEvents)
        .getMany();

      if (recommendedEvents.length < minEvents) {
        throw new NotFoundException(
          `Not enough recommended events found for group ${groupId}. Found ${recommendedEvents.length}, expected at least ${minEvents}.`,
        );
      }

      return recommendedEvents.slice(0, maxEvents);
    } catch (error) {
      if (error instanceof NotFoundException) {
        throw error;
      }
      throw new InternalServerErrorException(
        `Error finding recommended events for group ${groupId}: ${error.message}`,
      );
    }
  }

  async findRandomEventsForGroup(
    groupId: number,
    minEvents: number = 0,
    maxEvents: number = 5,
  ): Promise<EventEntity[]> {
    if (maxEvents < minEvents || minEvents < 0 || maxEvents < 0) {
      return [];
    }
    await this.getTenantSpecificEventRepository();

    try {
      const randomEventIds = await this.eventRepository
        .createQueryBuilder('event')
        .leftJoin('event.group', 'group')
        .select('event.id')
        .where('event.status = :status', { status: Status.Published })
        .andWhere('(group.id != :groupId OR group.id IS NULL)', { groupId })
        .orderBy('RANDOM()')
        .limit(maxEvents)
        .getRawMany();

      // Then fetch full event details for these IDs
      const events = await this.eventRepository
        .createQueryBuilder('event')
        .leftJoinAndSelect('event.group', 'group')
        .leftJoinAndSelect('event.categories', 'categories')
        .leftJoinAndSelect('event.attendees', 'attendees')
        .where('event.id IN (:...ids)', {
          ids: randomEventIds.map((e) => e.event_id),
        })
        .getMany();

      return events;
    } catch (error) {
      if (error instanceof NotFoundException) {
        throw error;
      }
      throw new InternalServerErrorException(
        `Error finding random events for group ${groupId}: ${error.message}`,
      );
    }
  }

  async update(
    id: number,
    updateEventDto: UpdateEventDto,
    userId: number | undefined,
  ): Promise<EventEntity> {
    await this.getTenantSpecificEventRepository();
    const event = await this.findOne(id);
    const group = updateEventDto.group ? { id: updateEventDto.group } : null;
    const user = { id: userId };

    let slugifiedName = '';

    if (updateEventDto.name) {
      slugifiedName = slugify(updateEventDto.name, {
        strict: true,
        lower: true,
      });
    }

    const mappedDto: any = {
      ...updateEventDto,
      slug: slugifiedName,
      user,
      group,
    };

    if (updateEventDto.categories && updateEventDto.categories.length) {
      const categories = await this.categoryService.findByIds(
        updateEventDto.categories,
      );
      mappedDto.categories = categories;
    }

    if (mappedDto.image?.id === 0) {
      if (mappedDto.image) {
        await this.fileService.delete(mappedDto.image.id);
        mappedDto.image = null;
      }
    } else if (mappedDto.image?.id) {
      const fileObject = await this.fileService.findById(mappedDto.image.id);

      if (!fileObject) {
        throw new UnprocessableEntityException({
          status: HttpStatus.UNPROCESSABLE_ENTITY,
          errors: {
            photo: 'imageNotExists',
          },
        });
      }

      mappedDto.image = fileObject;
    }

    const updatedEvent = this.eventRepository.merge(event, mappedDto);
    return this.eventRepository.save(updatedEvent);
  }

  async remove(id: number): Promise<void> {
    await this.getTenantSpecificEventRepository();
    const event = await this.findOne(id);
    await this.eventRepository.remove(event);
  }

  async deleteEventsByGroup(groupId: number): Promise<void> {
    await this.getTenantSpecificEventRepository();
    await this.eventRepository.delete({ group: { id: groupId } });
  }

  async getEventsByCreator(userId: number) {
    await this.getTenantSpecificEventRepository();
    const events =
      (await this.eventRepository.find({
        where: { user: { id: userId } },
        relations: ['user', 'attendees'],
      })) || [];
    return events.map((event) => ({
      ...event,
      attendeesCount: event.attendees ? event.attendees.length : 0,
    }));
  }

  async getEventsByAttendee(userId: number) {
    await this.getTenantSpecificEventRepository();
    const events = await this.eventRepository.find({
      where: { attendees: { userId } },
      relations: ['user', 'attendees'],
    });
    return events.map((event) => ({
      ...event,
      attendeesCount: event.attendees ? event.attendees.length : 0,
    }));
  }

  async getHomePageFeaturedEvents(): Promise<EventEntity[]> {
    await this.getTenantSpecificEventRepository();

    return this.eventRepository
      .createQueryBuilder('event')
      .where({ visibility: Visibility.Public, status: Status.Published })
      .orderBy('RANDOM()')
      .limit(5)
      .getMany(); // TODO: later provide featured flag or configuration object
  }

  async getHomePageUserUpcomingEvents(userId: number) {
    await this.getTenantSpecificEventRepository();
    return this.eventRepository.find({
      where: { user: { id: userId }, status: Status.Published },
      relations: ['user', 'attendees'],
    }); // TODO: check if this is correct. Should return list of user upcoming events (Home Page)
  }

  async getHomePageUserRecentEventDrafts(userId: number) {
    await this.getTenantSpecificEventRepository();
    return this.eventRepository.find({
      where: { user: { id: userId }, status: Status.Draft },
    }); // TODO: check if this is correct. Should return list of user recent event drafts (Home Page)
  }

  async getHomePageUserNextHostedEvent(userId: number) {
    await this.getTenantSpecificEventRepository();
    return this.eventRepository.findOne({ where: { user: { id: userId } } });
  }

  async findEventDetailsAttendees(eventId: number) {
    await this.getTenantSpecificEventRepository();
    return this.eventAttendeeService.findEventAttendees(eventId);
  }

  async findEventsForGroup(groupId: number, limit: number) {
    await this.getTenantSpecificEventRepository();
    return this.eventRepository.find({
      where: { group: { id: groupId } },
      take: limit,
    });
  }
}<|MERGE_RESOLUTION|>--- conflicted
+++ resolved
@@ -133,7 +133,6 @@
     }
   }
 
-<<<<<<< HEAD
   async updateComment(body: CommentDto, messageId: number) {
     const { message } = body;
 
@@ -161,8 +160,6 @@
     }
   }
 
-=======
->>>>>>> 9583ee0c
   async getTopics(eventId: number) {
     try {
       const event = await this.findOne(eventId);
