import {
  Injectable,
  NotFoundException,
  Inject,
  Scope,
  InternalServerErrorException,
  UnprocessableEntityException,
  HttpStatus,
} from '@nestjs/common';
import { Repository } from 'typeorm';
import { CommentDto, CreateEventDto } from './dto/create-event.dto';
import { UpdateEventDto } from './dto/update-event.dto';
import { EventEntity } from './infrastructure/persistence/relational/entities/event.entity';
import { REQUEST } from '@nestjs/core';
import { TenantConnectionService } from '../tenant/tenant.service';
import { CategoryService } from '../category/category.service';
import { QueryEventDto } from './dto/query-events.dto';
import { PaginationDto } from '../utils/dto/pagination.dto';
import { paginate } from '../utils/generic-pagination';
import {
  EventAttendeeRole,
  EventAttendeeStatus,
  Status,
  Visibility,
} from '../core/constants/constant';
import slugify from 'slugify';
import { EventAttendeeService } from '../event-attendee/event-attendee.service';
import { EventEmitter2 } from '@nestjs/event-emitter';
import { CategoryEntity } from '../category/infrastructure/persistence/relational/entities/categories.entity';
import zulipInit from 'zulip-js';
<<<<<<< HEAD
=======
import { GroupMemberService } from '../group-member/group-member.service';
import { FilesS3PresignedService } from '../file/infrastructure/uploader/s3-presigned/file.service';

>>>>>>> 5d86c8a1
@Injectable({ scope: Scope.REQUEST, durable: true })
export class EventService {
  private eventRepository: Repository<EventEntity>;

  constructor(
    @Inject(REQUEST) private readonly request: any,
    private readonly tenantConnectionService: TenantConnectionService,
    private readonly categoryService: CategoryService,
    private readonly eventAttendeeService: EventAttendeeService,
    private eventEmitter: EventEmitter2,
<<<<<<< HEAD
=======
    private readonly groupMemberService: GroupMemberService,
    private readonly fileService: FilesS3PresignedService,
>>>>>>> 5d86c8a1
  ) {
    void this.initializeRepository();
  }

  private async initializeRepository() {
    const tenantId = this.request.tenantId;
    const dataSource =
      await this.tenantConnectionService.getTenantConnection(tenantId);
    this.eventRepository = dataSource.getRepository(EventEntity);
  }

  async getTenantSpecificEventRepository() {
    const tenantId = this.request.tenantId;
    const dataSource =
      await this.tenantConnectionService.getTenantConnection(tenantId);
    this.eventRepository = dataSource.getRepository(EventEntity);
  }

  async create(
    createEventDto: CreateEventDto,
    userId: number,
  ): Promise<EventEntity> {
    await this.getTenantSpecificEventRepository();
    const user = { id: userId };
    const group = createEventDto.group ? { id: createEventDto.group } : null;

    let categories: CategoryEntity[] = [];
    try {
      categories = await this.categoryService.findByIds(
        createEventDto.categories,
      );
    } catch (error) {
      console.error('Error finding categories:', error);
      throw new NotFoundException(`Error finding categories: ${error.message}`);
    }

    const slugifiedName = slugify(createEventDto.name, {
      strict: true,
      lower: true,
    });

    const mappedDto = {
      ...createEventDto,
      user,
      slug: slugifiedName,
      group,
      categories,
    };
    const event = this.eventRepository.create(mappedDto as EventEntity);
    const createdEvent = await this.eventRepository.save(event);

    const eventAttendeeDto = {
      eventId: createdEvent.id,
      role: EventAttendeeRole.Host,
      status: EventAttendeeStatus.Confirmed,
    };
    await this.eventAttendeeService.attendEvent(eventAttendeeDto, userId);

    const params = {
      name: `${createdEvent.shortId}_${createdEvent.slug}`,
      userId,
    };
    this.eventEmitter.emit('channel.created', params);
    return createdEvent;
  }

<<<<<<< HEAD
  async postComment(body: CommentDto) {
    const { eventId, message } = body;
    const event = await this.findOne(eventId);
    const config = { zuliprc: 'D:\\DevNexus\\openmeet-api\\zuliprc' };

    const client = await zulipInit(config);

    const timestamp = Date.now();
    const topicName = `${timestamp}-${message.split(' ').slice(0, 5).join('-').toLowerCase()}`;

    const params = {
      to: `${event.shortId}_${event.slug}`,
=======
  async postComment(body: any) {
    const { eventId, message } = body;
    const event = await this.findOne(eventId);
    const config = { zuliprc: 'zuliprc-admin' };

    const client = await zulipInit(config);

    // Generate topic name with timestamp and initial words from the message
    const timestamp = new Date().toISOString();
    const topicName = `${timestamp}-${message.split(' ').slice(0, 5).join('-').toLowerCase()}`;

    // Send the message to the stream
    const params = {
      to: event.name, // replace with your actual stream name
>>>>>>> 5d86c8a1
      type: 'stream',
      topic: topicName,
      content: message,
    };

    try {
      const response = await client.messages.send(params);
      console.log('Message sent successfully:', response);
      return response;
    } catch (error) {
      console.error('Error sending message to Zulip:', error);
      throw new Error('Failed to create Zulip topic');
    }
  }

<<<<<<< HEAD
  async getTopics(eventId: number) {
    const config = { zuliprc: 'D:\\DevNexus\\openmeet-api\\zuliprc' };
    const client = await zulipInit(config);

    try {
      const event = await this.findOne(eventId);
      const streamName = `${event.shortId}_${event.slug}`;
      const streamResponse = await client.streams.retrieve();

      const stream = streamResponse.streams.find((s) => s.name === streamName);
      if (!stream) {
        throw new Error(`Stream with name "${streamName}" not found.`);
      }

      const topicsResponse = await client.streams.topics.retrieve({
        stream_id: stream.stream_id,
      });
      const topics = topicsResponse.topics;

      const topicsWithMessages: any = [];

      for (const topic of topics) {
        const messagesResponse = await client.messages.retrieve({
          narrow: [
            { operator: 'stream', operand: streamName },
            { operator: 'topic', operand: topic.name },
          ],
          anchor: 'newest',
          num_before: 100,
          num_after: 0,
        });

        topicsWithMessages.push({
          topic: topic.name,
          messages: messagesResponse.messages,
        });
      }

      console.log('Topics with messages:', topicsWithMessages);
      return topicsWithMessages;
    } catch (error) {
      console.error('Error fetching topics and messages from Zulip:', error);
      throw new Error('Failed to fetch topics and messages');
    }
  }

  async postCommentinTopic(body: CommentDto, topicName: string) {
    const { eventId, message } = body;
    const config = { zuliprc: 'D:\\DevNexus\\openmeet-api\\zuliprc' };

    const client = await zulipInit(config);

    const event = await this.findOne(eventId);

    const params = {
      to: `${event.shortId}_${event.slug}`,
      type: 'stream',
      topic: topicName,
      content: message,
    };

    try {
      const response = await client.messages.send(params);
      console.log('Message sent successfully to topic:', topicName);
      return response;
    } catch (error) {
      console.error('Error sending message to Zulip:', error);
      throw new Error('Failed to send message to the topic');
    }
  }

=======
>>>>>>> 5d86c8a1
  async findAll(pagination: PaginationDto, query: QueryEventDto): Promise<any> {
    await this.getTenantSpecificEventRepository();

    const { page, limit } = pagination;
    const { search, userId, fromDate, toDate, categories, location, type } =
      query;

    const eventQuery = this.eventRepository
      .createQueryBuilder('event')
      .leftJoinAndSelect('event.user', 'user')
      .leftJoinAndSelect('event.categories', 'categories')
      .leftJoinAndSelect('event.group', 'group')
      .leftJoinAndSelect('event.attendees', 'attendees')
      .where('event.status = :status', { status: Status.Published });

    if (userId) {
      eventQuery.andWhere('event.user = :userId', { userId });
    }

    if (search) {
      eventQuery.andWhere(
        `(event.name LIKE :search OR 
          event.description LIKE :search OR 
          event.location LIKE :search OR 
          CAST(event.lat AS TEXT) LIKE :search OR 
          CAST(event.lon AS TEXT) LIKE :search)`,
        { search: `%${search}%` },
      );
    }

    if (location) {
      eventQuery.andWhere('event.location LIKE :location', {
        location: `%${location}%`,
      });
    }

    if (type) {
      eventQuery.andWhere('event.type LIKE :type', {
        type: `%${type}%`,
      });
    }

    if (fromDate && toDate) {
      eventQuery.andWhere('event.createdAt BETWEEN :fromDate AND :toDate', {
        fromDate,
        toDate,
      });
    } else if (fromDate) {
      eventQuery.andWhere('event.createdAt >= :fromDate', { fromDate });
    } else if (toDate) {
      eventQuery.andWhere('event.createdAt <= :toDate', { toDate: new Date() });
    }

    if (categories && categories.length > 0) {
      const likeConditions = categories
        .map((_, index) => `categories.name LIKE :category${index}`)
        .join(' OR ');

      const likeParameters = categories.reduce((acc, category, index) => {
        acc[`category${index}`] = `%${category}%`;
        return acc;
      }, {});

      eventQuery.andWhere(`(${likeConditions})`, likeParameters);
    }

    return paginate(eventQuery, { page, limit });
  }

  async findOne(id: number): Promise<EventEntity> {
    await this.getTenantSpecificEventRepository();
    const event = await this.eventRepository.findOne({
      where: { id },
      relations: [
        'user',
        'attendees',
        'group',
        'group.groupMembers',
        'categories',
      ],
    });

    if (!event) {
      throw new NotFoundException(`Event with ID ${id} not found`);
    }

    event.attendees = event.attendees.slice(0, 5);
    event.categories = event.categories.slice(0, 5);

    return event;
  }

  async findEventDetails(id: number, userId: number): Promise<EventEntity> {
    await this.getTenantSpecificEventRepository();
    const event = await this.eventRepository.findOne({
      where: { id },
      relations: [
        'user',
        'attendees',
        'group',
        'group.groupMembers',
        'categories',
      ],
    });

    if (!event) {
      throw new NotFoundException(`Event with ID ${id} not found`);
    }

    event.attendees = event.attendees.slice(0, 5);
    event.categories = event.categories.slice(0, 5);

    if (event.group) {
      event.groupMember = await this.groupMemberService.findGroupMemberByUserId(
        event.group.id,
        userId,
      );
    }

    if (userId) {
      event.attendee =
        await this.eventAttendeeService.findEventAttendeeByUserId(
          event.id,
          userId,
        );
    }

    return event;
  }

  async findGroupDetailsAttendees(eventId: number): Promise<any> {
    await this.getTenantSpecificEventRepository();
    return this.eventAttendeeService.findEventAttendees(eventId);
  }

  async findRandom(): Promise<EventEntity[]> {
    await this.getTenantSpecificEventRepository();

    const events = await this.eventRepository.find();

    if (!events || events.length === 0) {
      throw new NotFoundException(`Events not found`);
    }

    const shuffledEvents = events.sort(() => 0.5 - Math.random());

    const randomEvents = shuffledEvents.slice(0, 5);

    return randomEvents;
  }

  async getRecommendedEventsByEventId(
    eventId: number,
    minEvents: number = 0,
    maxEvents: number = 5,
  ): Promise<EventEntity[]> {
    await this.getTenantSpecificEventRepository();

    const event = await this.eventRepository.findOne({
      where: { id: Number(eventId) },
      relations: ['categories'],
    });

    if (!event) {
      throw new NotFoundException(`Event with ID ${eventId} not found`);
    }

    const categoryIds = event.categories.map((c) => c.id);

    let recommendedEvents: EventEntity[] = [];
    try {
      recommendedEvents = await this.findRecommendedEventsForEvent(
        eventId,
        categoryIds,
        0,
        maxEvents,
      );
    } catch (error) {
      console.error('Error fetching recommended events:', error);
    }

    const remainingEventsToFetch = maxEvents - recommendedEvents.length;

    if (remainingEventsToFetch > 0) {
      try {
        const randomEvents = await this.findRandomEventsForEvent(
          eventId,
          0,
          remainingEventsToFetch,
        );
        recommendedEvents = [...recommendedEvents, ...randomEvents];
      } catch (error) {
        console.error('Error fetching random events:', error);
      }
    }

    // Deduplicate events
    const uniqueEvents = recommendedEvents.filter(
      (event, index, self) =>
        index === self.findIndex((t) => t.id === event.id),
    );

    if (uniqueEvents.length < minEvents) {
      throw new NotFoundException(
        `Not enough events found for event ${eventId}. Found ${uniqueEvents.length}, expected at least ${minEvents}.`,
      );
    }

    return uniqueEvents.slice(0, maxEvents);
  }

  async findRecommendedEventsForEvent(
    eventId: number,
    categoryIds: number[],
    minEvents: number = 0,
    maxEvents: number = 5,
  ): Promise<EventEntity[]> {
    const queryBuilder = this.eventRepository
      .createQueryBuilder('event')
      .select('event.id')
      .addSelect('RANDOM()', 'random')
      .distinct(true)
      .innerJoin('event.categories', 'category')
      .where('event.status = :status', { status: Status.Published })
      .andWhere('event.id != :eventId', { eventId })
      .andWhere('category.id IN (:...categoryIds)', { categoryIds })
      .orderBy('random')
      .limit(maxEvents);
    const ids = await queryBuilder.getRawMany();

    if (ids.length < minEvents) {
      return [];
    }

    return this.eventRepository.findByIds(ids.map((row) => row.event_id));
  }

  async findRandomEventsForEvent(
    eventId: number,
    minEvents: number = 0,
    maxEvents: number = 5,
  ): Promise<EventEntity[]> {
    try {
      const randomEvents = await this.eventRepository
        .createQueryBuilder('event')
        .select('event.id')
        .addSelect('RANDOM()', 'random')
        .where('event.status = :status', { status: Status.Published })
        .andWhere('event.id != :eventId', { eventId })
        .orderBy('random')
        .limit(maxEvents)
        .getMany();

      if (randomEvents.length < minEvents) {
        throw new NotFoundException(
          `Not enough random events found for event ${eventId}. Found ${randomEvents.length}, expected at least ${minEvents}.`,
        );
      }

      return randomEvents;
    } catch (error) {
      console.error(`Error finding random events for event ${eventId}:`, error);
      throw error;
    }
  }

  async findRecommendedEventsForGroup(
    groupId: number,
    categories: number[],
    minEvents: number = 0,
    maxEvents: number = 5,
  ): Promise<EventEntity[]> {
    if (maxEvents < minEvents || minEvents < 0 || maxEvents < 0) {
      return [];
    }
    await this.getTenantSpecificEventRepository();

    try {
      const recommendedEvents = await this.eventRepository
        .createQueryBuilder('event')
        .leftJoinAndSelect('event.group', 'group')
        .leftJoinAndSelect('event.categories', 'categories')
        .leftJoinAndSelect('event.attendees', 'attendees')
        .where('event.status = :status', { status: Status.Published })
        .andWhere('(group.id != :groupId OR group.id IS NULL)', { groupId })
        .andWhere('categories.id IN (:...categories)', { categories })
        .orderBy('RANDOM()')
        .limit(maxEvents)
        .getMany();

      if (recommendedEvents.length < minEvents) {
        throw new NotFoundException(
          `Not enough recommended events found for group ${groupId}. Found ${recommendedEvents.length}, expected at least ${minEvents}.`,
        );
      }

      return recommendedEvents.slice(0, maxEvents);
    } catch (error) {
      if (error instanceof NotFoundException) {
        throw error;
      }
      throw new InternalServerErrorException(
        `Error finding recommended events for group ${groupId}: ${error.message}`,
      );
    }
  }

  async findRandomEventsForGroup(
    groupId: number,
    minEvents: number = 0,
    maxEvents: number = 5,
  ): Promise<EventEntity[]> {
    if (maxEvents < minEvents || minEvents < 0 || maxEvents < 0) {
      return [];
    }
    await this.getTenantSpecificEventRepository();

    try {
      const randomEventIds = await this.eventRepository
        .createQueryBuilder('event')
        .leftJoin('event.group', 'group')
        .select('event.id')
        .where('event.status = :status', { status: Status.Published })
        .andWhere('(group.id != :groupId OR group.id IS NULL)', { groupId })
        .orderBy('RANDOM()')
        .limit(maxEvents)
        .getRawMany();

      // Then fetch full event details for these IDs
      const events = await this.eventRepository
        .createQueryBuilder('event')
        .leftJoinAndSelect('event.group', 'group')
        .leftJoinAndSelect('event.categories', 'categories')
        .leftJoinAndSelect('event.attendees', 'attendees')
        .where('event.id IN (:...ids)', {
          ids: randomEventIds.map((e) => e.event_id),
        })
        .getMany();

      return events;
    } catch (error) {
      if (error instanceof NotFoundException) {
        throw error;
      }
      throw new InternalServerErrorException(
        `Error finding random events for group ${groupId}: ${error.message}`,
      );
    }
  }

  async update(
    id: number,
    updateEventDto: UpdateEventDto,
    userId: number | undefined,
  ): Promise<EventEntity> {
    await this.getTenantSpecificEventRepository();
    const event = await this.findOne(id);
    const group = updateEventDto.group ? { id: updateEventDto.group } : null;
    const user = { id: userId };

    let slugifiedName = '';

    if (updateEventDto.name) {
      slugifiedName = slugify(updateEventDto.name, {
        strict: true,
        lower: true,
      });
    }

    const mappedDto: any = {
      ...updateEventDto,
      slug: slugifiedName,
      user,
      group,
    };

    if (updateEventDto.categories && updateEventDto.categories.length) {
      const categories = await this.categoryService.findByIds(
        updateEventDto.categories,
      );
      mappedDto.categories = categories;
    }

    if (mappedDto.image?.id === 0) {
      if (mappedDto.image) {
        await this.fileService.delete(mappedDto.image.id);
        mappedDto.image = null;
      }
    } else if (mappedDto.image?.id) {
      const fileObject = await this.fileService.findById(mappedDto.image.id);

      if (!fileObject) {
        throw new UnprocessableEntityException({
          status: HttpStatus.UNPROCESSABLE_ENTITY,
          errors: {
            photo: 'imageNotExists',
          },
        });
      }

      mappedDto.image = fileObject;
    }

    const updatedEvent = this.eventRepository.merge(event, mappedDto);
    return this.eventRepository.save(updatedEvent);
  }

  async remove(id: number): Promise<void> {
    await this.getTenantSpecificEventRepository();
    const event = await this.findOne(id);
    await this.eventRepository.remove(event);
  }

  async deleteEventsByGroup(groupId: number): Promise<void> {
    await this.getTenantSpecificEventRepository();
    await this.eventRepository.delete({ group: { id: groupId } });
  }

  async getEventsByCreator(userId: number) {
    await this.getTenantSpecificEventRepository();
    const events =
      (await this.eventRepository.find({
        where: { user: { id: userId } },
        relations: ['user', 'attendees'],
      })) || [];
    return events.map((event) => ({
      ...event,
      attendeesCount: event.attendees ? event.attendees.length : 0,
    }));
  }

  async getEventsByAttendee(userId: number) {
    await this.getTenantSpecificEventRepository();
    const events = await this.eventRepository.find({
      where: { attendees: { userId } },
      relations: ['user', 'attendees'],
    });
    return events.map((event) => ({
      ...event,
      attendeesCount: event.attendees ? event.attendees.length : 0,
    }));
  }

  async getHomePageFeaturedEvents(): Promise<EventEntity[]> {
    await this.getTenantSpecificEventRepository();

    return this.eventRepository
      .createQueryBuilder('event')
      .where({ visibility: Visibility.Public, status: Status.Published })
      .orderBy('RANDOM()')
      .limit(5)
      .getMany(); // TODO: later provide featured flag or configuration object
  }

  async getHomePageUserUpcomingEvents(userId: number) {
    await this.getTenantSpecificEventRepository();
    return this.eventRepository.find({
      where: { user: { id: userId }, status: Status.Published },
      relations: ['user', 'attendees'],
    }); // TODO: check if this is correct. Should return list of user upcoming events (Home Page)
  }

  async getHomePageUserRecentEventDrafts(userId: number) {
    await this.getTenantSpecificEventRepository();
    return this.eventRepository.find({
      where: { user: { id: userId }, status: Status.Draft },
    }); // TODO: check if this is correct. Should return list of user recent event drafts (Home Page)
  }

  async getHomePageUserNextHostedEvent(userId: number) {
    await this.getTenantSpecificEventRepository();
    return this.eventRepository.findOne({ where: { user: { id: userId } } });
  }

  async findEventDetailsAttendees(eventId: number) {
    await this.getTenantSpecificEventRepository();
    return this.eventAttendeeService.findEventAttendees(eventId);
  }
}<|MERGE_RESOLUTION|>--- conflicted
+++ resolved
@@ -28,12 +28,9 @@
 import { EventEmitter2 } from '@nestjs/event-emitter';
 import { CategoryEntity } from '../category/infrastructure/persistence/relational/entities/categories.entity';
 import zulipInit from 'zulip-js';
-<<<<<<< HEAD
-=======
 import { GroupMemberService } from '../group-member/group-member.service';
 import { FilesS3PresignedService } from '../file/infrastructure/uploader/s3-presigned/file.service';
 
->>>>>>> 5d86c8a1
 @Injectable({ scope: Scope.REQUEST, durable: true })
 export class EventService {
   private eventRepository: Repository<EventEntity>;
@@ -44,11 +41,8 @@
     private readonly categoryService: CategoryService,
     private readonly eventAttendeeService: EventAttendeeService,
     private eventEmitter: EventEmitter2,
-<<<<<<< HEAD
-=======
     private readonly groupMemberService: GroupMemberService,
     private readonly fileService: FilesS3PresignedService,
->>>>>>> 5d86c8a1
   ) {
     void this.initializeRepository();
   }
@@ -115,7 +109,6 @@
     return createdEvent;
   }
 
-<<<<<<< HEAD
   async postComment(body: CommentDto) {
     const { eventId, message } = body;
     const event = await this.findOne(eventId);
@@ -128,22 +121,6 @@
 
     const params = {
       to: `${event.shortId}_${event.slug}`,
-=======
-  async postComment(body: any) {
-    const { eventId, message } = body;
-    const event = await this.findOne(eventId);
-    const config = { zuliprc: 'zuliprc-admin' };
-
-    const client = await zulipInit(config);
-
-    // Generate topic name with timestamp and initial words from the message
-    const timestamp = new Date().toISOString();
-    const topicName = `${timestamp}-${message.split(' ').slice(0, 5).join('-').toLowerCase()}`;
-
-    // Send the message to the stream
-    const params = {
-      to: event.name, // replace with your actual stream name
->>>>>>> 5d86c8a1
       type: 'stream',
       topic: topicName,
       content: message,
@@ -159,7 +136,6 @@
     }
   }
 
-<<<<<<< HEAD
   async getTopics(eventId: number) {
     const config = { zuliprc: 'D:\\DevNexus\\openmeet-api\\zuliprc' };
     const client = await zulipInit(config);
@@ -231,8 +207,6 @@
     }
   }
 
-=======
->>>>>>> 5d86c8a1
   async findAll(pagination: PaginationDto, query: QueryEventDto): Promise<any> {
     await this.getTenantSpecificEventRepository();
 
