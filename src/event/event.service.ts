--- conflicted
+++ resolved
@@ -25,12 +25,9 @@
 import { EventAttendeeService } from '../event-attendee/event-attendee.service';
 import { EventEmitter2 } from '@nestjs/event-emitter';
 import { CategoryEntity } from '../category/infrastructure/persistence/relational/entities/categories.entity';
-<<<<<<< HEAD
 import zulipInit from 'zulip-js';
-=======
 import { GroupMemberService } from '../group-member/group-member.service';
 
->>>>>>> 03060631
 @Injectable({ scope: Scope.REQUEST, durable: true })
 export class EventService {
   private eventRepository: Repository<EventEntity>;
@@ -40,11 +37,8 @@
     private readonly tenantConnectionService: TenantConnectionService,
     private readonly categoryService: CategoryService,
     private readonly eventAttendeeService: EventAttendeeService,
-<<<<<<< HEAD
     private eventEmitter: EventEmitter2,
-=======
     private readonly groupMemberService: GroupMemberService,
->>>>>>> 03060631
   ) {
     void this.initializeRepository();
   }
