--- conflicted
+++ resolved
@@ -33,12 +33,9 @@
 import { CreateEventAttendeeDto } from '../event-attendee/dto/create-eventAttendee.dto';
 import { EventRoleService } from '../event-role/event-role.service';
 import { UserEntity } from '../user/infrastructure/persistence/relational/entities/user.entity';
-<<<<<<< HEAD
-import { ulid } from 'ulid';
 import { UserService } from '../user/user.service';
-=======
 import { generateShortCode } from '../utils/short-code';
->>>>>>> 8f9247c6
+
 
 @Injectable({ scope: Scope.REQUEST, durable: true })
 export class EventService {
