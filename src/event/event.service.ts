--- conflicted
+++ resolved
@@ -23,12 +23,9 @@
 } from '../core/constants/constant';
 import slugify from 'slugify';
 import { EventAttendeeService } from '../event-attendee/event-attendee.service';
-<<<<<<< HEAD
 import { EventEmitter2 } from '@nestjs/event-emitter';
-=======
 import { CategoryEntity } from '../category/infrastructure/persistence/relational/entities/categories.entity';
->>>>>>> 8f1bca89
-
+import zulipInit from 'zulip-js';
 @Injectable({ scope: Scope.REQUEST, durable: true })
 export class EventService {
   private eventRepository: Repository<EventEntity>;
@@ -103,6 +100,35 @@
     };
     this.eventEmitter.emit('channel.created', params);
     return createdEvent;
+  }
+
+  async postComment(body: any) {
+    const { eventId, message } = body;
+    const event = await this.findOne(eventId);
+    const config = { zuliprc: 'zuliprc-admin' };
+
+    const client = await zulipInit(config);
+
+    // Generate topic name with timestamp and initial words from the message
+    const timestamp = new Date().toISOString();
+    const topicName = `${timestamp}-${message.split(' ').slice(0, 5).join('-').toLowerCase()}`;
+
+    // Send the message to the stream
+    const params = {
+      to: event.name, // replace with your actual stream name
+      type: 'stream',
+      topic: topicName,
+      content: message,
+    };
+
+    try {
+      const response = await client.messages.send(params);
+      console.log('Message sent successfully:', response);
+      return response;
+    } catch (error) {
+      console.error('Error sending message to Zulip:', error);
+      throw new Error('Failed to create Zulip topic');
+    }
   }
 
   async findAll(pagination: PaginationDto, query: QueryEventDto): Promise<any> {
