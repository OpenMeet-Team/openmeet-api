import { Test, TestingModule } from '@nestjs/testing';
import { EventService } from './event.service';
import { REQUEST } from '@nestjs/core';
import { TenantConnectionService } from '../tenant/tenant.service';
import { CategoryService } from '../category/category.service';
import { UserEntity } from '../user/infrastructure/persistence/relational/entities/user.entity';
import { EventAttendeesEntity } from '../event-attendee/infrastructure/persistence/relational/entities/event-attendee.entity';
import { NotFoundException } from '@nestjs/common';
import {
  TESTER_USER_ID,
  ADMIN_USER_ID,
  APP_URL,
} from '../../test/utils/constants';
import {
  EventAttendeeRole,
  EventAttendeeStatus,
  Status,
} from '../../src/core/constants/constant';
import { EventEntity } from './infrastructure/persistence/relational/entities/event.entity';
import { TESTING_TENANT_ID } from '../../test/utils/constants';
<<<<<<< HEAD
=======
import { EventAttendeeService } from '../event-attendee/event-attendee.service';
import { CreateEventDto } from './dto/create-event.dto';
import { CategoryEntity } from '../category/infrastructure/persistence/relational/entities/categories.entity';
import { createGroup, loginAsTester } from '../../test/utils/functions';
>>>>>>> 28128140

describe('EventService', () => {
  let service: EventService;
  let eventAttendeeService: EventAttendeeService;
  beforeEach(async () => {
    const mockQueryBuilder = {
      leftJoin: jest.fn().mockReturnThis(),
    const mockEventRepository = {
      create: jest.fn().mockImplementation((dto) => ({
        id: 1,
        ...dto,
        categories: Array.isArray(dto.categories) 
          ? dto.categories.map(id => ({ id }))
          : [],
        user: { id: TESTER_USER_ID },
      })),
      save: jest.fn().mockImplementation((entity) => Promise.resolve({ 
        id: 1,
        ...entity,
        attendees: [],
      })),
      findOne: jest.fn(),
      find: jest.fn(),
      createQueryBuilder: jest.fn().mockReturnThis(),
      leftJoinAndSelect: jest.fn().mockReturnThis(),
      select: jest.fn().mockReturnThis(),
      where: jest.fn().mockReturnThis(),
      andWhere: jest.fn().mockReturnThis(),
      orderBy: jest.fn().mockReturnThis(),
      take: jest.fn().mockReturnThis(),
      limit: jest.fn().mockReturnThis(),
      getMany: jest.fn().mockResolvedValue([]),
      getRawMany: jest.fn().mockResolvedValue([{ event_id: 1 }]),
      getMany: jest.fn(),
    };

    const mockEventAttendeeRepository = {
      create: jest.fn().mockImplementation((dto) => ({
        id: 1,
        ...dto,
        status: EventAttendeeStatus.Confirmed,
        role: EventAttendeeRole.Participant,
        event: { id: dto.event.id },
        user: { id: dto.user.id },
      })),
      save: jest.fn().mockImplementation((entity) => Promise.resolve({
        id: 1,
        ...entity,
        status: EventAttendeeStatus.Confirmed,
        role: EventAttendeeRole.Participant,
        event: { id: entity.event.id },
        user: { id: entity.user.id },
      })),
    };

    const module: TestingModule = await Test.createTestingModule({
      providers: [
        EventService,
<<<<<<< HEAD
=======
        {
          provide: EventAttendeeService,
          useValue: {
            attendEvent: jest.fn().mockImplementation((dto, userId) => 
              Promise.resolve({
                id: 1,
                status: EventAttendeeStatus.Confirmed,
                role: EventAttendeeRole.Participant,
                event: { id: dto.eventId },
                user: { id: userId },
              }),
            ),
          },
        },
>>>>>>> 28128140
        {
          provide: REQUEST,
          useValue: { tenantId: TESTING_TENANT_ID },
        },
        {
          provide: TenantConnectionService,
          useValue: {
            getTenantConnection: jest.fn().mockResolvedValue({
              getRepository: jest.fn().mockReturnValue({
                createQueryBuilder: jest.fn().mockReturnValue(mockQueryBuilder),
                find: jest.fn().mockResolvedValue([]),
                findOne: jest.fn(),
                save: jest.fn(),
              }),
            }),
          },
        },
        {
          provide: CategoryService,
          useValue: {
            findByIds: jest.fn().mockResolvedValue([
              { id: 1, name: 'Category 1' },
              { id: 2, name: 'Category 2' },
            ]),
          },
        },
      ],
    }).compile();

    service = await module.resolve<EventService>(EventService);
    eventAttendeeService =
      await module.resolve<EventAttendeeService>(EventAttendeeService);
    await service.getTenantSpecificEventRepository();
  });

  it('should be defined', () => {
    expect(service).toBeDefined();
  });


  describe('findRandomEventsForGroup', () => {
    it('should return random events for a group', async () => {
      const result = await service.findRandomEventsForGroup(1);
      expect(Array.isArray(result)).toBe(true);
    })
  });

  describe('create', () => {
    it('should create an event', async () => {
      const createEventDto: CreateEventDto = {
        name: 'Test Event',
        description: 'Test Event Description',
        startDate: new Date(),
        type: 'in person',
        location: 'Test Location',
        locationOnline: 'Test Location Online',
        maxAttendees: 100,
        categories: [1, 2],
        lat: 1,
        lon: 1,
        group: 1,
      };

      const mockAttendees = [
        {
          id: 1,
          name: 'Attendee 1',
          status: EventAttendeeStatus.Confirmed,
          role: EventAttendeeRole.Participant,
        } as unknown as EventAttendeesEntity,
        {
          id: 2,
          name: 'Attendee 2',
          status: EventAttendeeStatus.Confirmed,
          role: EventAttendeeRole.Speaker,
        } as unknown as EventAttendeesEntity,
      ];

      // Mock category service response
      jest.spyOn(service['categoryService'], 'findByIds').mockResolvedValue([
        {
          id: 1,
          name: 'Category 1',
          attendees: mockAttendees,
        } as unknown as CategoryEntity,
        {
          id: 2,
          name: 'Category 2',
          attendees: mockAttendees,
        } as unknown as CategoryEntity,
      ]);

      // Mock event attendee service
      jest.spyOn(eventAttendeeService, 'attendEvent').mockResolvedValue({
        id: 1,
        userId: TESTER_USER_ID,
        eventId: 1,
        status: EventAttendeeStatus.Confirmed,
        role: EventAttendeeRole.Participant,
        event: { id: 1 } as EventEntity,
        user: { id: TESTER_USER_ID } as UserEntity,
      } as unknown as EventAttendeesEntity);

      const event = await service.create(createEventDto, TESTER_USER_ID);
      expect(event).toBeDefined();
    });
  });

  describe('getTenantSpecificEventRepository', () => {
    it('should get the tenant specific event repository', async () => {
      await service.getTenantSpecificEventRepository();
      expect(service['eventRepository']).toBeDefined();
    });

    it('should throw an error if the tenant specific event repository is not found', async () => {
      const mockTenantConnectionService = service['tenantConnectionService'];
      jest
        .spyOn(mockTenantConnectionService, 'getTenantConnection')
        .mockRejectedValue(
          new Error('Tenant specific event repository not found'),
        );
      await expect(service.getTenantSpecificEventRepository()).rejects.toThrow(
        'Tenant specific event repository not found',
      );
    });
  });

  describe('getEventsByCreator', () => {
    let mockEvents: Partial<EventEntity>[];
    let mockUserEntity: Partial<UserEntity>;
    const mockEventAttendeesEntity0: Partial<EventAttendeesEntity>[] = [];
    const mockEventAttendeesEntity1: Partial<EventAttendeesEntity>[] = [
      {
        userId: ADMIN_USER_ID,
      },
    ];
    const mockEventAttendeesEntity2: Partial<EventAttendeesEntity>[] = [
      {
        userId: ADMIN_USER_ID,
      },
      {
        userId: TESTER_USER_ID,
      },
    ];
    beforeAll(() => {
      mockEvents = [
        {
          id: 1,
          name: 'Event 1',
          user: mockUserEntity as unknown as UserEntity,
          attendees:
            mockEventAttendeesEntity0 as unknown as EventAttendeesEntity[],
        },
        {
          id: 2,
          name: 'Event 2',
          user: mockUserEntity as unknown as UserEntity,
          attendees:
            mockEventAttendeesEntity1 as unknown as EventAttendeesEntity[],
        },
        {
          id: 3,
          name: 'Event 3',
          user: mockUserEntity as unknown as UserEntity,
          attendees:
            mockEventAttendeesEntity2 as unknown as EventAttendeesEntity[],
        },
      ];

      jest
        .spyOn(service['eventRepository'], 'find')
        .mockResolvedValue(mockEvents as unknown as EventEntity[]);
    });

    it('should return events created by the user when empty', async () => {
      const events = await service.getEventsByCreator(TESTER_USER_ID);
      expect(events).toEqual([]);
    });

    it('should return events created by the user', async () => {
      const mockRepository = {
        find: jest.fn().mockResolvedValue(mockEvents),
      };

      jest
        .spyOn(service['tenantConnectionService'], 'getTenantConnection')
        .mockResolvedValue({
          getRepository: jest.fn().mockReturnValue(mockRepository),
        } as any);

      const events = await service.getEventsByCreator(TESTER_USER_ID);

      expect(mockRepository.find).toHaveBeenCalled();

      expect(events).toHaveLength(mockEvents.length);
      expect(events[0]).toEqual({
        ...mockEvents[0],
        attendeesCount: 0,
      });
      expect(events[1]).toEqual({
        ...mockEvents[1],
        attendeesCount: 1,
      });
      expect(events[2]).toEqual({
        ...mockEvents[2],
        attendeesCount: 2,
      });
    });
  });

  describe('getEventsByAttendee', () => {
    it('should return events attended by the user when empty', async () => {
      const events = await service.getEventsByAttendee(TESTER_USER_ID);
      expect(events).toEqual([]);
    });
  });

  describe.skip('findRecommendedEventsForGroup', () => {
    it('should throw error when not enough recommended events are found', async () => {
      const mockEvents = [];
      const minEvents = 3;

      const mockQueryBuilder = {
        leftJoinAndSelect: jest.fn().mockReturnThis(),
        where: jest.fn().mockReturnThis(),
        andWhere: jest.fn().mockReturnThis(),
        orderBy: jest.fn().mockReturnThis(),
        take: jest.fn().mockReturnThis(),
        getMany: jest.fn().mockResolvedValue(mockEvents),
      };
    })
  });

  describe('findRecommendedEventsForGroup', () => {
    describe('findRecommendedEventsForGroup', () => {
      it('should throw error when not enough recommended events are found', async () => {
        const mockEvents = [];
        const minEvents = 3;

        const mockQueryBuilder = {
          leftJoinAndSelect: jest.fn().mockReturnThis(),
          where: jest.fn().mockReturnThis(),
          andWhere: jest.fn().mockReturnThis(),
          orderBy: jest.fn().mockReturnThis(),
          take: jest.fn().mockReturnThis(),
          getMany: jest.fn().mockResolvedValue(mockEvents),
        };

        jest
          .spyOn(service['eventRepository'], 'createQueryBuilder')
          .mockReturnValue(mockQueryBuilder as any);

        await expect(
          service.findRecommendedEventsForGroup(1, [1, 2], minEvents),
        ).rejects.toThrow();
      });

      it('should return recommended events for a group', async () => {
        const minEvents = 0;
        const maxEvents = 5;

        const { token } = await loginAsTester();
        //  create a group
        const group = await createGroup(APP_URL, token, {
          name: 'Test Group',
          description: 'A test group',
        });
        const mockEvents = [
          { id: 1, name: 'Event 1' },
          { id: 2, name: 'Event 2' },
          { id: 3, name: 'Event 3' },
        ];

        const mockQueryBuilder = {
          leftJoinAndSelect: jest.fn().mockReturnThis(),
          where: jest.fn().mockReturnThis(),
          andWhere: jest.fn().mockReturnThis(),
          orderBy: jest.fn().mockReturnThis(),
          take: jest.fn().mockReturnThis(),
          getMany: jest.fn().mockResolvedValue(mockEvents),
        };

        jest
          .spyOn(service['eventRepository'], 'createQueryBuilder')
          .mockReturnValue(mockQueryBuilder as any);

        const result = await service.findRecommendedEventsForGroup(
          group.id,
          [1, 2],
          minEvents,
          maxEvents,
        );

        expect(result).toBeDefined();
        expect(result).toEqual(mockEvents);
      });
    });

    describe('findRandomEventsForGroup', () => {
      it('should throw an error if not enough events are found', async () => {
        const mockEvents = [
          { id: 1, name: 'Event 1' },
          { id: 2, name: 'Event 2' },
        ];
        const minEvents = 5;
        const maxEvents = 10;

        const mockQueryBuilder = {
          where: jest.fn().mockReturnThis(),
          andWhere: jest.fn().mockReturnThis(),
          orderBy: jest.fn().mockReturnThis(),
          take: jest.fn().mockReturnThis(),
          getMany: jest.fn().mockResolvedValue(mockEvents),
        };

        jest
          .spyOn(service['eventRepository'], 'createQueryBuilder')
          .mockReturnValue(mockQueryBuilder as any);

        await expect(
          service.findRandomEventsForGroup(1, [1, 2, 3], minEvents, maxEvents),
        ).rejects.toThrow();
      });

      it('should return random events for a group', async () => {
        const minEvents = 2;
        const maxEvents = 5;
        const mockEvents = [
          { id: 4, name: 'Event 4' },
          { id: 5, name: 'Event 5' },
          { id: 6, name: 'Event 6' },
          { id: 7, name: 'Event 7' },
          { id: 8, name: 'Event 8' },
          { id: 9, name: 'Event 9' },
        ];

        const mockQueryBuilder = {
          where: jest.fn().mockReturnThis(),
          andWhere: jest.fn().mockReturnThis(),
          orderBy: jest.fn().mockReturnThis(),
          take: jest.fn().mockReturnThis(),
          getMany: jest.fn().mockResolvedValue(mockEvents),
        };

        jest
          .spyOn(service['eventRepository'], 'createQueryBuilder')
          .mockReturnValue(mockQueryBuilder as any);

        const result = await service.findRandomEventsForGroup(
          1,
          [1, 2, 3],
          minEvents,
          maxEvents,
        );

        expect(result).toEqual(mockEvents.slice(0, maxEvents));
        expect(result).toHaveLength(maxEvents);
      });
    });

    describe('getRecommendedEventsByEventId', () => {
      it('should return recommended events if enough are found', async () => {
        const eventId = 1;
        const minEvents = 3;
        const maxEvents = 5;
        const mockEvent = { id: eventId, categories: [{ id: 1 }, { id: 2 }] };
        const mockEvents = [
          { id: 2 },
          { id: 3 },
          { id: 4 },
          { id: 5 },
          { id: 6 },
        ];

        jest
          .spyOn(service['eventRepository'], 'findOne')
          .mockResolvedValue(mockEvent as EventEntity);
        jest
          .spyOn(service, 'findRecommendedEventsForEvent')
          .mockResolvedValue(mockEvents as EventEntity[]);
        jest.spyOn(service, 'findRandomEventsForEvent').mockResolvedValue([]);

        const result = await service.getRecommendedEventsByEventId(
          eventId,
          minEvents,
          maxEvents,
        );

        expect(result).toEqual(mockEvents.slice(0, maxEvents));
        expect(service.findRecommendedEventsForEvent).toHaveBeenCalledWith(
          eventId,
          [1, 2],
          0,
          maxEvents,
        );
        // we found all 5 recommended events, and didn't need to fetch any random events
        expect(service.findRandomEventsForEvent).toHaveBeenCalledTimes(0);
      });


      await expect(
        service.findRandomEventsForGroup(1, minEvents, maxEvents),
      ).rejects.toThrow();
    });

    it('should return random events for a group', async () => {
      // mock a single event
      const mockEvents = [{ id: 1, name: 'Event 1' }];

      const mockQueryBuilder = {
        leftJoin: jest.fn().mockReturnThis(),
        leftJoinAndSelect: jest.fn().mockReturnThis(),
        select: jest.fn().mockReturnThis(),
        where: jest.fn().mockReturnThis(),
        andWhere: jest.fn().mockReturnThis(),
        orderBy: jest.fn().mockReturnThis(),
        limit: jest.fn().mockReturnThis(),
        getMany: jest.fn().mockResolvedValue([{ id: 1, name: 'Test Event' }]),
        getRawMany: jest.fn().mockResolvedValue([{ event_id: 1 }]),
      };

      jest
        .spyOn(service['tenantConnectionService'], 'getTenantConnection')
        .mockResolvedValue({
          getRepository: jest.fn().mockReturnValue({
            createQueryBuilder: jest.fn().mockReturnValue(mockQueryBuilder),
          }),
        } as any);

      await service.getTenantSpecificEventRepository();

      const randomEvents = await service.findRandomEventsForGroup(1, 1, 1);
      expect(Array.isArray(randomEvents)).toBe(true);
      expect(randomEvents.length).toBeGreaterThan(0);
      expect(randomEvents[0].id).toBe(1);
    });

      it('should fetch additional random events if not enough recommended events are found', async () => {
        const eventId = 1;
        const minEvents = 3;
        const maxEvents = 5;
        const mockEvent = { id: eventId, categories: [{ id: 1 }, { id: 2 }] };
        const mockRecommendedEvents = [{ id: 2 }, { id: 3 }];
        const mockRandomEvents = [{ id: 4 }, { id: 5 }, { id: 6 }];

        jest
          .spyOn(service['eventRepository'], 'findOne')
          .mockResolvedValue(mockEvent as EventEntity);
        jest
          .spyOn(service, 'findRecommendedEventsForEvent')
          .mockResolvedValue(mockRecommendedEvents as EventEntity[]);
        jest
          .spyOn(service, 'findRandomEventsForEvent')
          .mockResolvedValue(mockRandomEvents as EventEntity[]);

        const result = await service.getRecommendedEventsByEventId(
          eventId,
          minEvents,
          maxEvents,
        );

        expect(result).toEqual([
          ...mockRecommendedEvents,
          ...mockRandomEvents.slice(0, 3),
        ]);
        expect(service.findRecommendedEventsForEvent).toHaveBeenCalledWith(
          eventId,
          [1, 2],
          0,
          maxEvents,
        );
        expect(service.findRandomEventsForEvent).toHaveBeenCalledWith(
          eventId,
          0,
          maxEvents - mockRecommendedEvents.length,
        );
      });

      it('should deduplicate events', async () => {
        const eventId = 1;
        const minEvents = 3;
        const maxEvents = 5;
        const mockEvent = { id: eventId, categories: [{ id: 2 }, { id: 3 }] };
        const mockRecommendedEvents = [{ id: 2 }, { id: 3 }, { id: 4 }];
        const mockRandomEvents = [{ id: 3 }, { id: 4 }, { id: 5 }];

        jest
          .spyOn(service['eventRepository'], 'findOne')
          .mockResolvedValue(mockEvent as EventEntity);
        jest
          .spyOn(service, 'findRecommendedEventsForEvent')
          .mockResolvedValue(mockRecommendedEvents as EventEntity[]);
        jest
          .spyOn(service, 'findRandomEventsForEvent')
          .mockResolvedValue(mockRandomEvents as EventEntity[]);

        const result = await service.getRecommendedEventsByEventId(
          eventId,
          minEvents,
          maxEvents,
        );

        expect(result).toEqual([{ id: 2 }, { id: 3 }, { id: 4 }, { id: 5 }]);
      });

      it('should throw NotFoundException when not enough events are found', async () => {
        const eventId = 1;
        const minEvents = 3;
        const maxEvents = 5;
        const mockEvent = { id: eventId, categories: [{ id: 1 }, { id: 2 }] };
        const mockRecommendedEvents = [{ id: 2 }];
        const mockRandomEvents = [{ id: 3 }];

        jest
          .spyOn(service['eventRepository'], 'findOne')
          .mockResolvedValue(mockEvent as EventEntity);
        jest
          .spyOn(service, 'findRecommendedEventsForEvent')
          .mockResolvedValue(mockRecommendedEvents as EventEntity[]);
        jest
          .spyOn(service, 'findRandomEventsForEvent')
          .mockResolvedValue(mockRandomEvents as EventEntity[]);

        await expect(
          service.getRecommendedEventsByEventId(eventId, minEvents, maxEvents),
        ).rejects.toThrow(NotFoundException);
      });
    });
  });
});<|MERGE_RESOLUTION|>--- conflicted
+++ resolved
@@ -18,13 +18,11 @@
 } from '../../src/core/constants/constant';
 import { EventEntity } from './infrastructure/persistence/relational/entities/event.entity';
 import { TESTING_TENANT_ID } from '../../test/utils/constants';
-<<<<<<< HEAD
-=======
+
 import { EventAttendeeService } from '../event-attendee/event-attendee.service';
 import { CreateEventDto } from './dto/create-event.dto';
 import { CategoryEntity } from '../category/infrastructure/persistence/relational/entities/categories.entity';
 import { createGroup, loginAsTester } from '../../test/utils/functions';
->>>>>>> 28128140
 
 describe('EventService', () => {
   let service: EventService;
@@ -83,8 +81,6 @@
     const module: TestingModule = await Test.createTestingModule({
       providers: [
         EventService,
-<<<<<<< HEAD
-=======
         {
           provide: EventAttendeeService,
           useValue: {
@@ -99,7 +95,6 @@
             ),
           },
         },
->>>>>>> 28128140
         {
           provide: REQUEST,
           useValue: { tenantId: TESTING_TENANT_ID },
