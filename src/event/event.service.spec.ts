import { Test, TestingModule } from '@nestjs/testing';
import { EventService } from './event.service';
import { REQUEST } from '@nestjs/core';
import { TenantConnectionService } from '../tenant/tenant.service';
import { CategoryService } from '../category/category.service';
import { UserEntity } from '../user/infrastructure/persistence/relational/entities/user.entity';
import { EventAttendeesEntity } from '../event-attendee/infrastructure/persistence/relational/entities/event-attendee.entity';
import { NotFoundException } from '@nestjs/common';
import { TESTER_USER_ID, ADMIN_USER_ID } from '../../test/utils/constants';
import {
  EventAttendeeRole,
  EventAttendeeStatus,
} from '../../src/core/constants/constant';
import { EventEntity } from './infrastructure/persistence/relational/entities/event.entity';
import { TESTING_TENANT_ID } from '../../test/utils/constants';
import { EventAttendeeService } from '../event-attendee/event-attendee.service';
import { CreateEventDto } from './dto/create-event.dto';
import { CategoryEntity } from '../category/infrastructure/persistence/relational/entities/categories.entity';

describe('EventService', () => {
  let service: EventService;
  let eventAttendeeService: EventAttendeeService;
  beforeEach(async () => {
    const mockQueryBuilder = {
      leftJoin: jest.fn().mockReturnThis(),
    const mockEventRepository = {
      create: jest.fn().mockImplementation((dto) => ({
        id: 1,
        ...dto,
        categories: Array.isArray(dto.categories)
          ? dto.categories.map((id) => ({ id }))
          : [],
        user: { id: TESTER_USER_ID },
      })),
      save: jest.fn().mockImplementation((entity) =>
        Promise.resolve({
          id: 1,
          ...entity,
          attendees: [],
        }),
      ),
      findOne: jest.fn(),
      find: jest.fn(),
      createQueryBuilder: jest.fn().mockReturnThis(),
      leftJoinAndSelect: jest.fn().mockReturnThis(),
      select: jest.fn().mockReturnThis(),
      where: jest.fn().mockReturnThis(),
      andWhere: jest.fn().mockReturnThis(),
      orderBy: jest.fn().mockReturnThis(),
      take: jest.fn().mockReturnThis(),
      limit: jest.fn().mockReturnThis(),
      getMany: jest.fn().mockResolvedValue([]),
      getRawMany: jest.fn().mockResolvedValue([{ event_id: 1 }]),
      getMany: jest.fn(),
    };

    const mockEventAttendeeRepository = {
      create: jest.fn().mockImplementation((dto) => ({
        id: 1,
        ...dto,
        status: EventAttendeeStatus.Confirmed,
        role: EventAttendeeRole.Participant,
        event: { id: dto.event.id },
        user: { id: dto.user.id },
      })),
      save: jest.fn().mockImplementation((entity) =>
        Promise.resolve({
          id: 1,
          ...entity,
          status: EventAttendeeStatus.Confirmed,
          role: EventAttendeeRole.Participant,
          event: { id: entity.event.id },
          user: { id: entity.user.id },
        }),
      ),
    };

    const module: TestingModule = await Test.createTestingModule({
      providers: [
        EventService,
        {
          provide: EventAttendeeService,
          useValue: {
            attendEvent: jest.fn().mockImplementation((dto, userId) =>
              Promise.resolve({
                id: 1,
                status: EventAttendeeStatus.Confirmed,
                role: EventAttendeeRole.Participant,
                event: { id: dto.eventId },
                user: { id: userId },
              }),
            ),
          },
        },
        {
          provide: REQUEST,
          useValue: { tenantId: TESTING_TENANT_ID },
        },
        {
          provide: TenantConnectionService,
          useValue: {
            getTenantConnection: jest.fn().mockResolvedValue({
              getRepository: jest.fn().mockReturnValue({
                createQueryBuilder: jest.fn().mockReturnValue(mockQueryBuilder),
                find: jest.fn().mockResolvedValue([]),
                findOne: jest.fn(),
                save: jest.fn(),
              }),
            }),
          },
        },
        {
          provide: CategoryService,
          useValue: {
            findByIds: jest.fn().mockResolvedValue([
              { id: 1, name: 'Category 1' },
              { id: 2, name: 'Category 2' },
            ]),
          },
        },
      ],
    }).compile();

    service = await module.resolve<EventService>(EventService);
    eventAttendeeService =
      await module.resolve<EventAttendeeService>(EventAttendeeService);
    await service.getTenantSpecificEventRepository();
  });

  it('should be defined', () => {
    expect(service).toBeDefined();
  });


  describe('findRandomEventsForGroup', () => {
    it('should return random events for a group', async () => {
      const result = await service.findRandomEventsForGroup(1);
      expect(Array.isArray(result)).toBe(true);
    })
  });

  describe('create', () => {
    it('should create an event', async () => {
      const createEventDto: CreateEventDto = {
        name: 'Test Event',
        description: 'Test Event Description',
        startDate: new Date(),
        type: 'in person',
        location: 'Test Location',
        locationOnline: 'Test Location Online',
        maxAttendees: 100,
        categories: [1, 2],
        lat: 1,
        lon: 1,
        group: 1,
      };

      const mockAttendees = [
        {
          id: 1,
          name: 'Attendee 1',
          status: EventAttendeeStatus.Confirmed,
          role: EventAttendeeRole.Participant,
        } as unknown as EventAttendeesEntity,
        {
          id: 2,
          name: 'Attendee 2',
          status: EventAttendeeStatus.Confirmed,
          role: EventAttendeeRole.Speaker,
        } as unknown as EventAttendeesEntity,
      ];

      // Mock category service response
      jest.spyOn(service['categoryService'], 'findByIds').mockResolvedValue([
        {
          id: 1,
          name: 'Category 1',
          attendees: mockAttendees,
        } as unknown as CategoryEntity,
        {
          id: 2,
          name: 'Category 2',
          attendees: mockAttendees,
        } as unknown as CategoryEntity,
      ]);

      // Mock event attendee service
      jest.spyOn(eventAttendeeService, 'attendEvent').mockResolvedValue({
        id: 1,
        userId: TESTER_USER_ID,
        eventId: 1,
        status: EventAttendeeStatus.Confirmed,
        role: EventAttendeeRole.Participant,
        event: { id: 1 } as EventEntity,
        user: { id: TESTER_USER_ID } as UserEntity,
      } as unknown as EventAttendeesEntity);

      const event = await service.create(createEventDto, TESTER_USER_ID);
      expect(event).toBeDefined();
    });
  });

  describe('getTenantSpecificEventRepository', () => {
    it('should get the tenant specific event repository', async () => {
      await service.getTenantSpecificEventRepository();
      expect(service['eventRepository']).toBeDefined();
    });

    it('should throw an error if the tenant specific event repository is not found', async () => {
      const mockTenantConnectionService = service['tenantConnectionService'];
      jest
        .spyOn(mockTenantConnectionService, 'getTenantConnection')
        .mockRejectedValue(
          new Error('Tenant specific event repository not found'),
        );
      await expect(service.getTenantSpecificEventRepository()).rejects.toThrow(
        'Tenant specific event repository not found',
      );
    });
  });

  describe('getEventsByCreator', () => {
    let mockEvents: Partial<EventEntity>[];
    let mockUserEntity: Partial<UserEntity>;
    const mockEventAttendeesEntity0: Partial<EventAttendeesEntity>[] = [];
    const mockEventAttendeesEntity1: Partial<EventAttendeesEntity>[] = [
      {
        userId: ADMIN_USER_ID,
      },
    ];
    const mockEventAttendeesEntity2: Partial<EventAttendeesEntity>[] = [
      {
        userId: ADMIN_USER_ID,
      },
      {
        userId: TESTER_USER_ID,
      },
    ];
    beforeAll(() => {
      mockEvents = [
        {
          id: 1,
          name: 'Event 1',
          user: mockUserEntity as unknown as UserEntity,
          attendees:
            mockEventAttendeesEntity0 as unknown as EventAttendeesEntity[],
        },
        {
          id: 2,
          name: 'Event 2',
          user: mockUserEntity as unknown as UserEntity,
          attendees:
            mockEventAttendeesEntity1 as unknown as EventAttendeesEntity[],
        },
        {
          id: 3,
          name: 'Event 3',
          user: mockUserEntity as unknown as UserEntity,
          attendees:
            mockEventAttendeesEntity2 as unknown as EventAttendeesEntity[],
        },
      ];

      jest
        .spyOn(service['eventRepository'], 'find')
        .mockResolvedValue(mockEvents as unknown as EventEntity[]);
    });

    it('should return events created by the user when empty', async () => {
      const events = await service.getEventsByCreator(TESTER_USER_ID);
      expect(events).toEqual([]);
    });

    it('should return events created by the user', async () => {
      const mockRepository = {
        find: jest.fn().mockResolvedValue(mockEvents),
      };

      jest
        .spyOn(service['tenantConnectionService'], 'getTenantConnection')
        .mockResolvedValue({
          getRepository: jest.fn().mockReturnValue(mockRepository),
        } as any);

      const events = await service.getEventsByCreator(TESTER_USER_ID);

      expect(mockRepository.find).toHaveBeenCalled();

      expect(events).toHaveLength(mockEvents.length);
      expect(events[0]).toEqual({
        ...mockEvents[0],
        attendeesCount: 0,
      });
      expect(events[1]).toEqual({
        ...mockEvents[1],
        attendeesCount: 1,
      });
      expect(events[2]).toEqual({
        ...mockEvents[2],
        attendeesCount: 2,
      });
    });
  });

  describe('getEventsByAttendee', () => {
    it('should return events attended by the user when empty', async () => {
      const events = await service.getEventsByAttendee(TESTER_USER_ID);
      expect(events).toEqual([]);
    });
  });

  describe.skip('findRecommendedEventsForGroup', () => {
    it('should throw error when not enough recommended events are found', async () => {
      const mockEvents = [];
      const minEvents = 3;

      const mockQueryBuilder = {
        leftJoinAndSelect: jest.fn().mockReturnThis(),
        where: jest.fn().mockReturnThis(),
        andWhere: jest.fn().mockReturnThis(),
        orderBy: jest.fn().mockReturnThis(),
        take: jest.fn().mockReturnThis(),
        getMany: jest.fn().mockResolvedValue(mockEvents),
      };
    })
  });

  describe('findRecommendedEventsForGroup', () => {
    it('should throw error when not enough recommended events are found', async () => {
      const mockEvents = [];
      const minEvents = 3;

      const mockQueryBuilder = {
        leftJoinAndSelect: jest.fn().mockReturnThis(),
        where: jest.fn().mockReturnThis(),
        andWhere: jest.fn().mockReturnThis(),
        orderBy: jest.fn().mockReturnThis(),
        take: jest.fn().mockReturnThis(),
        getMany: jest.fn().mockResolvedValue(mockEvents),
      };

      jest
        .spyOn(service['eventRepository'], 'createQueryBuilder')
        .mockReturnValue(mockQueryBuilder as any);

      await expect(
        service.findRecommendedEventsForGroup(1, [1, 2], minEvents),
      ).rejects.toThrow();
    });
  });

  describe('findRandomEventsForGroup', () => {
    it('should throw when not enough events found', async () => {
      const mockQueryBuilder = {
        leftJoin: jest.fn().mockReturnThis(),
        leftJoinAndSelect: jest.fn().mockReturnThis(),
        select: jest.fn().mockReturnThis(),
        where: jest.fn().mockReturnThis(),
        andWhere: jest.fn().mockReturnThis(),
        orderBy: jest.fn().mockReturnThis(),
        limit: jest.fn().mockReturnThis(),
        getRawMany: jest.fn().mockResolvedValue([{ event_id: 1 }]),
        getMany: jest.fn().mockResolvedValue([{ id: 1 }]),
      };

      const createQueryBuilder = jest.fn().mockReturnValue(mockQueryBuilder);

      jest
        .spyOn(service['eventRepository'], 'createQueryBuilder')
        .mockImplementation(createQueryBuilder);

      await expect(service.findRandomEventsForGroup(1, 3, 5)).rejects.toThrow(
        NotFoundException,
      );
    });

    it('should return random events for a group', async () => {
      const mockEvents = [
        { id: 1, name: 'Event 1' },
        { id: 2, name: 'Event 2' },
        { id: 3, name: 'Event 3' },
      ];

      // Create a simple mock that returns all methods as itself
      const mockQueryBuilder = {
        leftJoin: jest.fn().mockReturnThis(),
        leftJoinAndSelect: jest.fn().mockReturnThis(),
        select: jest.fn().mockReturnThis(),
        where: jest.fn().mockReturnThis(),
        andWhere: jest.fn().mockReturnThis(),
        orderBy: jest.fn().mockReturnThis(),
        limit: jest.fn().mockReturnThis(),
        getRawMany: jest
          .fn()
          .mockResolvedValue([
            { event_id: 1 },
            { event_id: 2 },
            { event_id: 3 },
          ]),
        getMany: jest.fn().mockResolvedValue(mockEvents),
      };

<<<<<<< HEAD

      await expect(
        service.findRandomEventsForGroup(1, minEvents, maxEvents),
      ).rejects.toThrow();
    });

    it('should return random events for a group', async () => {
      // mock a single event
      const mockEvents = [{ id: 1, name: 'Event 1' }];

      const mockQueryBuilder = {
        leftJoin: jest.fn().mockReturnThis(),
        leftJoinAndSelect: jest.fn().mockReturnThis(),
        select: jest.fn().mockReturnThis(),
        where: jest.fn().mockReturnThis(),
        andWhere: jest.fn().mockReturnThis(),
        orderBy: jest.fn().mockReturnThis(),
        limit: jest.fn().mockReturnThis(),
        getMany: jest.fn().mockResolvedValue([{ id: 1, name: 'Test Event' }]),
        getRawMany: jest.fn().mockResolvedValue([{ event_id: 1 }]),
      };

      jest
        .spyOn(service['tenantConnectionService'], 'getTenantConnection')
        .mockResolvedValue({
          getRepository: jest.fn().mockReturnValue({
            createQueryBuilder: jest.fn().mockReturnValue(mockQueryBuilder),
          }),
        } as any);

      await service.getTenantSpecificEventRepository();

      const randomEvents = await service.findRandomEventsForGroup(1, 1, 1);
      expect(Array.isArray(randomEvents)).toBe(true);
      expect(randomEvents.length).toBeGreaterThan(0);
      expect(randomEvents[0].id).toBe(1);
    });

      it('should fetch additional random events if not enough recommended events are found', async () => {
        const eventId = 1;
        const minEvents = 3;
        const maxEvents = 5;
        const mockEvent = { id: eventId, categories: [{ id: 1 }, { id: 2 }] };
        const mockRecommendedEvents = [{ id: 2 }, { id: 3 }];
        const mockRandomEvents = [{ id: 4 }, { id: 5 }, { id: 6 }];

        jest
          .spyOn(service['eventRepository'], 'findOne')
          .mockResolvedValue(mockEvent as EventEntity);
        jest
          .spyOn(service, 'findRecommendedEventsForEvent')
          .mockResolvedValue(mockRecommendedEvents as EventEntity[]);
        jest
          .spyOn(service, 'findRandomEventsForEvent')
          .mockResolvedValue(mockRandomEvents as EventEntity[]);

        const result = await service.getRecommendedEventsByEventId(
          eventId,
          minEvents,
          maxEvents,
        );
=======
      // Create a function that returns a new mock each time
      const createQueryBuilder = jest.fn().mockReturnValue(mockQueryBuilder);
>>>>>>> 4e40c483

      jest
        .spyOn(service['eventRepository'], 'createQueryBuilder')
        .mockImplementation(createQueryBuilder);

      const result = await service.findRandomEventsForGroup(1, 3, 5);
      expect(result).toEqual(mockEvents);
    });
  });

  describe('getRecommendedEventsByEventId', () => {
    it('should return recommended events if enough are found', async () => {
      const eventId = 1;
      const minEvents = 3;
      const maxEvents = 5;
      const mockEvent = { id: eventId, categories: [{ id: 1 }, { id: 2 }] };
      const mockEvents = [
        { id: 2 },
        { id: 3 },
        { id: 4 },
        { id: 5 },
        { id: 6 },
      ];

      jest
        .spyOn(service['eventRepository'], 'findOne')
        .mockResolvedValue(mockEvent as EventEntity);
      jest
        .spyOn(service, 'findRecommendedEventsForEvent')
        .mockResolvedValue(mockEvents as EventEntity[]);
      jest.spyOn(service, 'findRandomEventsForEvent').mockResolvedValue([]);

      const result = await service.getRecommendedEventsByEventId(
        eventId,
        minEvents,
        maxEvents,
      );

      expect(result).toEqual(mockEvents.slice(0, maxEvents));
      expect(service.findRecommendedEventsForEvent).toHaveBeenCalledWith(
        eventId,
        [1, 2],
        0,
        maxEvents,
      );
      // we found all 5 recommended events, and didn't need to fetch any random events
      expect(service.findRandomEventsForEvent).toHaveBeenCalledTimes(0);
    });

    it('should fetch additional random events if not enough recommended events are found', async () => {
      const eventId = 1;
      const minEvents = 3;
      const maxEvents = 5;
      const mockEvent = { id: eventId, categories: [{ id: 1 }, { id: 2 }] };
      const mockRecommendedEvents = [{ id: 2 }, { id: 3 }];
      const mockRandomEvents = [{ id: 4 }, { id: 5 }, { id: 6 }];

      jest
        .spyOn(service['eventRepository'], 'findOne')
        .mockResolvedValue(mockEvent as EventEntity);
      jest
        .spyOn(service, 'findRecommendedEventsForEvent')
        .mockResolvedValue(mockRecommendedEvents as EventEntity[]);
      jest
        .spyOn(service, 'findRandomEventsForEvent')
        .mockResolvedValue(mockRandomEvents as EventEntity[]);

      const result = await service.getRecommendedEventsByEventId(
        eventId,
        minEvents,
        maxEvents,
      );

      expect(result).toEqual([
        ...mockRecommendedEvents,
        ...mockRandomEvents.slice(0, 3),
      ]);
      expect(service.findRecommendedEventsForEvent).toHaveBeenCalledWith(
        eventId,
        [1, 2],
        0,
        maxEvents,
      );
      expect(service.findRandomEventsForEvent).toHaveBeenCalledWith(
        eventId,
        0,
        maxEvents - mockRecommendedEvents.length,
      );
    });

    it('should deduplicate events', async () => {
      const eventId = 1;
      const minEvents = 3;
      const maxEvents = 5;
      const mockEvent = { id: eventId, categories: [{ id: 2 }, { id: 3 }] };
      const mockRecommendedEvents = [{ id: 2 }, { id: 3 }, { id: 4 }];
      const mockRandomEvents = [{ id: 3 }, { id: 4 }, { id: 5 }];

      jest
        .spyOn(service['eventRepository'], 'findOne')
        .mockResolvedValue(mockEvent as EventEntity);
      jest
        .spyOn(service, 'findRecommendedEventsForEvent')
        .mockResolvedValue(mockRecommendedEvents as EventEntity[]);
      jest
        .spyOn(service, 'findRandomEventsForEvent')
        .mockResolvedValue(mockRandomEvents as EventEntity[]);

      const result = await service.getRecommendedEventsByEventId(
        eventId,
        minEvents,
        maxEvents,
      );

      expect(result).toEqual([{ id: 2 }, { id: 3 }, { id: 4 }, { id: 5 }]);
    });

    it('should throw NotFoundException when not enough events are found', async () => {
      const eventId = 1;
      const minEvents = 3;
      const maxEvents = 5;
      const mockEvent = { id: eventId, categories: [{ id: 1 }, { id: 2 }] };
      const mockRecommendedEvents = [{ id: 2 }];
      const mockRandomEvents = [{ id: 3 }];

      jest
        .spyOn(service['eventRepository'], 'findOne')
        .mockResolvedValue(mockEvent as EventEntity);
      jest
        .spyOn(service, 'findRecommendedEventsForEvent')
        .mockResolvedValue(mockRecommendedEvents as EventEntity[]);
      jest
        .spyOn(service, 'findRandomEventsForEvent')
        .mockResolvedValue(mockRandomEvents as EventEntity[]);

      await expect(
        service.getRecommendedEventsByEventId(eventId, minEvents, maxEvents),
      ).rejects.toThrow(NotFoundException);
    });
  });
});<|MERGE_RESOLUTION|>--- conflicted
+++ resolved
@@ -21,8 +21,6 @@
   let service: EventService;
   let eventAttendeeService: EventAttendeeService;
   beforeEach(async () => {
-    const mockQueryBuilder = {
-      leftJoin: jest.fn().mockReturnThis(),
     const mockEventRepository = {
       create: jest.fn().mockImplementation((dto) => ({
         id: 1,
@@ -43,14 +41,7 @@
       find: jest.fn(),
       createQueryBuilder: jest.fn().mockReturnThis(),
       leftJoinAndSelect: jest.fn().mockReturnThis(),
-      select: jest.fn().mockReturnThis(),
       where: jest.fn().mockReturnThis(),
-      andWhere: jest.fn().mockReturnThis(),
-      orderBy: jest.fn().mockReturnThis(),
-      take: jest.fn().mockReturnThis(),
-      limit: jest.fn().mockReturnThis(),
-      getMany: jest.fn().mockResolvedValue([]),
-      getRawMany: jest.fn().mockResolvedValue([{ event_id: 1 }]),
       getMany: jest.fn(),
     };
 
@@ -100,11 +91,11 @@
           provide: TenantConnectionService,
           useValue: {
             getTenantConnection: jest.fn().mockResolvedValue({
-              getRepository: jest.fn().mockReturnValue({
-                createQueryBuilder: jest.fn().mockReturnValue(mockQueryBuilder),
-                find: jest.fn().mockResolvedValue([]),
-                findOne: jest.fn(),
-                save: jest.fn(),
+              getRepository: jest.fn().mockImplementation((entity) => {
+                if (entity === EventAttendeesEntity) {
+                  return mockEventAttendeeRepository;
+                }
+                return mockEventRepository;
               }),
             }),
           },
@@ -129,14 +120,6 @@
 
   it('should be defined', () => {
     expect(service).toBeDefined();
-  });
-
-
-  describe('findRandomEventsForGroup', () => {
-    it('should return random events for a group', async () => {
-      const result = await service.findRandomEventsForGroup(1);
-      expect(Array.isArray(result)).toBe(true);
-    })
   });
 
   describe('create', () => {
@@ -302,29 +285,6 @@
     });
   });
 
-  describe('getEventsByAttendee', () => {
-    it('should return events attended by the user when empty', async () => {
-      const events = await service.getEventsByAttendee(TESTER_USER_ID);
-      expect(events).toEqual([]);
-    });
-  });
-
-  describe.skip('findRecommendedEventsForGroup', () => {
-    it('should throw error when not enough recommended events are found', async () => {
-      const mockEvents = [];
-      const minEvents = 3;
-
-      const mockQueryBuilder = {
-        leftJoinAndSelect: jest.fn().mockReturnThis(),
-        where: jest.fn().mockReturnThis(),
-        andWhere: jest.fn().mockReturnThis(),
-        orderBy: jest.fn().mockReturnThis(),
-        take: jest.fn().mockReturnThis(),
-        getMany: jest.fn().mockResolvedValue(mockEvents),
-      };
-    })
-  });
-
   describe('findRecommendedEventsForGroup', () => {
     it('should throw error when not enough recommended events are found', async () => {
       const mockEvents = [];
@@ -400,72 +360,8 @@
         getMany: jest.fn().mockResolvedValue(mockEvents),
       };
 
-<<<<<<< HEAD
-
-      await expect(
-        service.findRandomEventsForGroup(1, minEvents, maxEvents),
-      ).rejects.toThrow();
-    });
-
-    it('should return random events for a group', async () => {
-      // mock a single event
-      const mockEvents = [{ id: 1, name: 'Event 1' }];
-
-      const mockQueryBuilder = {
-        leftJoin: jest.fn().mockReturnThis(),
-        leftJoinAndSelect: jest.fn().mockReturnThis(),
-        select: jest.fn().mockReturnThis(),
-        where: jest.fn().mockReturnThis(),
-        andWhere: jest.fn().mockReturnThis(),
-        orderBy: jest.fn().mockReturnThis(),
-        limit: jest.fn().mockReturnThis(),
-        getMany: jest.fn().mockResolvedValue([{ id: 1, name: 'Test Event' }]),
-        getRawMany: jest.fn().mockResolvedValue([{ event_id: 1 }]),
-      };
-
-      jest
-        .spyOn(service['tenantConnectionService'], 'getTenantConnection')
-        .mockResolvedValue({
-          getRepository: jest.fn().mockReturnValue({
-            createQueryBuilder: jest.fn().mockReturnValue(mockQueryBuilder),
-          }),
-        } as any);
-
-      await service.getTenantSpecificEventRepository();
-
-      const randomEvents = await service.findRandomEventsForGroup(1, 1, 1);
-      expect(Array.isArray(randomEvents)).toBe(true);
-      expect(randomEvents.length).toBeGreaterThan(0);
-      expect(randomEvents[0].id).toBe(1);
-    });
-
-      it('should fetch additional random events if not enough recommended events are found', async () => {
-        const eventId = 1;
-        const minEvents = 3;
-        const maxEvents = 5;
-        const mockEvent = { id: eventId, categories: [{ id: 1 }, { id: 2 }] };
-        const mockRecommendedEvents = [{ id: 2 }, { id: 3 }];
-        const mockRandomEvents = [{ id: 4 }, { id: 5 }, { id: 6 }];
-
-        jest
-          .spyOn(service['eventRepository'], 'findOne')
-          .mockResolvedValue(mockEvent as EventEntity);
-        jest
-          .spyOn(service, 'findRecommendedEventsForEvent')
-          .mockResolvedValue(mockRecommendedEvents as EventEntity[]);
-        jest
-          .spyOn(service, 'findRandomEventsForEvent')
-          .mockResolvedValue(mockRandomEvents as EventEntity[]);
-
-        const result = await service.getRecommendedEventsByEventId(
-          eventId,
-          minEvents,
-          maxEvents,
-        );
-=======
       // Create a function that returns a new mock each time
       const createQueryBuilder = jest.fn().mockReturnValue(mockQueryBuilder);
->>>>>>> 4e40c483
 
       jest
         .spyOn(service['eventRepository'], 'createQueryBuilder')
