import { Test, TestingModule } from '@nestjs/testing';
import { EventService } from './event.service';
import { REQUEST } from '@nestjs/core';
import { TenantConnectionService } from '../tenant/tenant.service';
import { CategoryService } from '../category/category.service';
import { UserEntity } from '../user/infrastructure/persistence/relational/entities/user.entity';
import { EventAttendeesEntity } from '../event-attendee/infrastructure/persistence/relational/entities/event-attendee.entity';
import { NotFoundException } from '@nestjs/common';
import {
  TESTER_USER_ID,
  ADMIN_USER_ID,
  APP_URL,
} from '../../test/utils/constants';
import {
  EventAttendeeRole,
  EventAttendeeStatus,
  Status,
} from '../../src/core/constants/constant';
import { EventEntity } from './infrastructure/persistence/relational/entities/event.entity';
import { TESTING_TENANT_ID } from '../../test/utils/constants';
import { EventAttendeeService } from '../event-attendee/event-attendee.service';
import { CreateEventDto } from './dto/create-event.dto';
import { CategoryEntity } from '../category/infrastructure/persistence/relational/entities/categories.entity';
import { createGroup, loginAsTester } from '../../test/utils/functions';

describe('EventService', () => {
  let service: EventService;
  let eventAttendeeService: EventAttendeeService;
  beforeEach(async () => {
<<<<<<< HEAD
    const mockQueryBuilder = {
      leftJoin: jest.fn().mockReturnThis(),
=======
    const mockEventRepository = {
      create: jest.fn().mockImplementation((dto) => ({
        id: 1,
        ...dto,
        categories: Array.isArray(dto.categories) 
          ? dto.categories.map(id => ({ id }))
          : [],
        user: { id: TESTER_USER_ID },
      })),
      save: jest.fn().mockImplementation((entity) => Promise.resolve({ 
        id: 1,
        ...entity,
        attendees: [],
      })),
      findOne: jest.fn(),
      find: jest.fn(),
      createQueryBuilder: jest.fn().mockReturnThis(),
>>>>>>> 62d33ab4
      leftJoinAndSelect: jest.fn().mockReturnThis(),
      select: jest.fn().mockReturnThis(),
      where: jest.fn().mockReturnThis(),
<<<<<<< HEAD
      andWhere: jest.fn().mockReturnThis(),
      orderBy: jest.fn().mockReturnThis(),
      take: jest.fn().mockReturnThis(),
      limit: jest.fn().mockReturnThis(),
      getMany: jest.fn().mockResolvedValue([]),
      getRawMany: jest.fn().mockResolvedValue([{ event_id: 1 }]),
=======
      getMany: jest.fn(),
>>>>>>> 62d33ab4
    };

    const mockEventAttendeeRepository = {
      create: jest.fn().mockImplementation((dto) => ({
        id: 1,
        ...dto,
        status: EventAttendeeStatus.Confirmed,
        role: EventAttendeeRole.Participant,
        event: { id: dto.event.id },
        user: { id: dto.user.id },
      })),
      save: jest.fn().mockImplementation((entity) => Promise.resolve({
        id: 1,
        ...entity,
        status: EventAttendeeStatus.Confirmed,
        role: EventAttendeeRole.Participant,
        event: { id: entity.event.id },
        user: { id: entity.user.id },
      })),
    };

    const module: TestingModule = await Test.createTestingModule({
      providers: [
        EventService,
        {
          provide: EventAttendeeService,
          useValue: {
            attendEvent: jest.fn().mockImplementation((dto, userId) => 
              Promise.resolve({
                id: 1,
                status: EventAttendeeStatus.Confirmed,
                role: EventAttendeeRole.Participant,
                event: { id: dto.eventId },
                user: { id: userId },
              }),
            ),
          },
        },
        {
          provide: REQUEST,
          useValue: { tenantId: TESTING_TENANT_ID },
        },
        {
          provide: TenantConnectionService,
          useValue: {
            getTenantConnection: jest.fn().mockResolvedValue({
<<<<<<< HEAD
              getRepository: jest.fn().mockReturnValue({
                createQueryBuilder: jest.fn().mockReturnValue(mockQueryBuilder),
                find: jest.fn().mockResolvedValue([]),
                findOne: jest.fn(),
                save: jest.fn(),
=======
              getRepository: jest.fn().mockImplementation((entity) => {
                if (entity === EventAttendeesEntity) {
                  return mockEventAttendeeRepository;
                }
                return mockEventRepository;
>>>>>>> 62d33ab4
              }),
            }),
          },
        },
        {
          provide: CategoryService,
          useValue: {
            findByIds: jest.fn().mockResolvedValue([
              { id: 1, name: 'Category 1' },
              { id: 2, name: 'Category 2' },
            ]),
          },
        },
      ],
    }).compile();

    service = await module.resolve<EventService>(EventService);
    eventAttendeeService =
      await module.resolve<EventAttendeeService>(EventAttendeeService);
    await service.getTenantSpecificEventRepository();
  });

  it('should be defined', () => {
    expect(service).toBeDefined();
  });

<<<<<<< HEAD
  describe('findRandomEventsForGroup', () => {
    it('should return random events for a group', async () => {
      const result = await service.findRandomEventsForGroup(1);
      expect(Array.isArray(result)).toBe(true);
=======
  describe('create', () => {
    it('should create an event', async () => {
      const createEventDto: CreateEventDto = {
        name: 'Test Event',
        description: 'Test Event Description',
        startDate: new Date(),
        type: 'in person',
        location: 'Test Location',
        locationOnline: 'Test Location Online',
        maxAttendees: 100,
        categories: [1, 2],
        lat: 1,
        lon: 1,
        group: 1,
      };

      const mockAttendees = [
        {
          id: 1,
          name: 'Attendee 1',
          status: EventAttendeeStatus.Confirmed,
          role: EventAttendeeRole.Participant,
        } as unknown as EventAttendeesEntity,
        {
          id: 2,
          name: 'Attendee 2',
          status: EventAttendeeStatus.Confirmed,
          role: EventAttendeeRole.Speaker,
        } as unknown as EventAttendeesEntity,
      ];

      // Mock category service response
      jest.spyOn(service['categoryService'], 'findByIds').mockResolvedValue([
        {
          id: 1,
          name: 'Category 1',
          attendees: mockAttendees,
        } as unknown as CategoryEntity,
        {
          id: 2,
          name: 'Category 2',
          attendees: mockAttendees,
        } as unknown as CategoryEntity,
      ]);

      // Mock event attendee service
      jest.spyOn(eventAttendeeService, 'attendEvent').mockResolvedValue({
        id: 1,
        userId: TESTER_USER_ID,
        eventId: 1,
        status: EventAttendeeStatus.Confirmed,
        role: EventAttendeeRole.Participant,
        event: { id: 1 } as EventEntity,
        user: { id: TESTER_USER_ID } as UserEntity,
      } as unknown as EventAttendeesEntity);

      const event = await service.create(createEventDto, TESTER_USER_ID);
      expect(event).toBeDefined();
>>>>>>> 62d33ab4
    });
  });

  describe('getTenantSpecificEventRepository', () => {
    it('should get the tenant specific event repository', async () => {
      await service.getTenantSpecificEventRepository();
      expect(service['eventRepository']).toBeDefined();
    });

    it('should throw an error if the tenant specific event repository is not found', async () => {
      const mockTenantConnectionService = service['tenantConnectionService'];
      jest
        .spyOn(mockTenantConnectionService, 'getTenantConnection')
        .mockRejectedValue(
          new Error('Tenant specific event repository not found'),
        );
      await expect(service.getTenantSpecificEventRepository()).rejects.toThrow(
        'Tenant specific event repository not found',
      );
    });
  });

  describe('getEventsByCreator', () => {
    let mockEvents: Partial<EventEntity>[];
    let mockUserEntity: Partial<UserEntity>;
    const mockEventAttendeesEntity0: Partial<EventAttendeesEntity>[] = [];
    const mockEventAttendeesEntity1: Partial<EventAttendeesEntity>[] = [
      {
        userId: ADMIN_USER_ID,
      },
    ];
    const mockEventAttendeesEntity2: Partial<EventAttendeesEntity>[] = [
      {
        userId: ADMIN_USER_ID,
      },
      {
        userId: TESTER_USER_ID,
      },
    ];
    beforeAll(() => {
      mockEvents = [
        {
          id: 1,
          name: 'Event 1',
          user: mockUserEntity as unknown as UserEntity,
          attendees:
            mockEventAttendeesEntity0 as unknown as EventAttendeesEntity[],
        },
        {
          id: 2,
          name: 'Event 2',
          user: mockUserEntity as unknown as UserEntity,
          attendees:
            mockEventAttendeesEntity1 as unknown as EventAttendeesEntity[],
        },
        {
          id: 3,
          name: 'Event 3',
          user: mockUserEntity as unknown as UserEntity,
          attendees:
            mockEventAttendeesEntity2 as unknown as EventAttendeesEntity[],
        },
      ];

      jest
        .spyOn(service['eventRepository'], 'find')
        .mockResolvedValue(mockEvents as unknown as EventEntity[]);
    });

    it('should return events created by the user when empty', async () => {
      const events = await service.getEventsByCreator(TESTER_USER_ID);
      expect(events).toEqual([]);
    });

    it('should return events created by the user', async () => {
      const mockRepository = {
        find: jest.fn().mockResolvedValue(mockEvents),
      };

      jest
        .spyOn(service['tenantConnectionService'], 'getTenantConnection')
        .mockResolvedValue({
          getRepository: jest.fn().mockReturnValue(mockRepository),
        } as any);

      const events = await service.getEventsByCreator(TESTER_USER_ID);

      expect(mockRepository.find).toHaveBeenCalled();

      expect(events).toHaveLength(mockEvents.length);
      expect(events[0]).toEqual({
        ...mockEvents[0],
        attendeesCount: 0,
      });
      expect(events[1]).toEqual({
        ...mockEvents[1],
        attendeesCount: 1,
      });
      expect(events[2]).toEqual({
        ...mockEvents[2],
        attendeesCount: 2,
      });
    });
  });

<<<<<<< HEAD
  describe('getEventsByAttendee', () => {
    it('should return events attended by the user when empty', async () => {
      const events = await service.getEventsByAttendee(TESTER_USER_ID);
      expect(events).toEqual([]);
    });
  });

  describe.skip('findRecommendedEventsForGroup', () => {
    it('should throw error when not enough recommended events are found', async () => {
      const mockEvents = [];
      const minEvents = 3;

      const mockQueryBuilder = {
        leftJoinAndSelect: jest.fn().mockReturnThis(),
        where: jest.fn().mockReturnThis(),
        andWhere: jest.fn().mockReturnThis(),
        orderBy: jest.fn().mockReturnThis(),
        take: jest.fn().mockReturnThis(),
        getMany: jest.fn().mockResolvedValue(mockEvents),
      };
=======
  describe('findRecommendedEventsForGroup', () => {
    describe('findRecommendedEventsForGroup', () => {
      it('should throw error when not enough recommended events are found', async () => {
        const mockEvents = [];
        const minEvents = 3;

        const mockQueryBuilder = {
          leftJoinAndSelect: jest.fn().mockReturnThis(),
          where: jest.fn().mockReturnThis(),
          andWhere: jest.fn().mockReturnThis(),
          orderBy: jest.fn().mockReturnThis(),
          take: jest.fn().mockReturnThis(),
          getMany: jest.fn().mockResolvedValue(mockEvents),
        };

        jest
          .spyOn(service['eventRepository'], 'createQueryBuilder')
          .mockReturnValue(mockQueryBuilder as any);

        await expect(
          service.findRecommendedEventsForGroup(1, [1, 2], minEvents),
        ).rejects.toThrow();
      });
>>>>>>> 62d33ab4

      it('should return recommended events for a group', async () => {
        const minEvents = 0;
        const maxEvents = 5;

        const { token } = await loginAsTester();
        //  create a group
        const group = await createGroup(APP_URL, token, {
          name: 'Test Group',
          description: 'A test group',
        });
        const mockEvents = [
          { id: 1, name: 'Event 1' },
          { id: 2, name: 'Event 2' },
          { id: 3, name: 'Event 3' },
        ];

        const mockQueryBuilder = {
          leftJoinAndSelect: jest.fn().mockReturnThis(),
          where: jest.fn().mockReturnThis(),
          andWhere: jest.fn().mockReturnThis(),
          orderBy: jest.fn().mockReturnThis(),
          take: jest.fn().mockReturnThis(),
          getMany: jest.fn().mockResolvedValue(mockEvents),
        };

        jest
          .spyOn(service['eventRepository'], 'createQueryBuilder')
          .mockReturnValue(mockQueryBuilder as any);

        const result = await service.findRecommendedEventsForGroup(
          group.id,
          [1, 2],
          minEvents,
          maxEvents,
        );

        expect(result).toBeDefined();
        expect(result).toEqual(mockEvents);
      });
    });

    describe('findRandomEventsForGroup', () => {
      it('should throw an error if not enough events are found', async () => {
        const mockEvents = [
          { id: 1, name: 'Event 1' },
          { id: 2, name: 'Event 2' },
        ];
        const minEvents = 5;
        const maxEvents = 10;

        const mockQueryBuilder = {
          where: jest.fn().mockReturnThis(),
          andWhere: jest.fn().mockReturnThis(),
          orderBy: jest.fn().mockReturnThis(),
          take: jest.fn().mockReturnThis(),
          getMany: jest.fn().mockResolvedValue(mockEvents),
        };

        jest
          .spyOn(service['eventRepository'], 'createQueryBuilder')
          .mockReturnValue(mockQueryBuilder as any);

        await expect(
          service.findRandomEventsForGroup(1, [1, 2, 3], minEvents, maxEvents),
        ).rejects.toThrow();
      });

      it('should return random events for a group', async () => {
        const minEvents = 2;
        const maxEvents = 5;
        const mockEvents = [
          { id: 4, name: 'Event 4' },
          { id: 5, name: 'Event 5' },
          { id: 6, name: 'Event 6' },
          { id: 7, name: 'Event 7' },
          { id: 8, name: 'Event 8' },
          { id: 9, name: 'Event 9' },
        ];

        const mockQueryBuilder = {
          where: jest.fn().mockReturnThis(),
          andWhere: jest.fn().mockReturnThis(),
          orderBy: jest.fn().mockReturnThis(),
          take: jest.fn().mockReturnThis(),
          getMany: jest.fn().mockResolvedValue(mockEvents),
        };

        jest
          .spyOn(service['eventRepository'], 'createQueryBuilder')
          .mockReturnValue(mockQueryBuilder as any);

        const result = await service.findRandomEventsForGroup(
          1,
          [1, 2, 3],
          minEvents,
          maxEvents,
        );

        expect(result).toEqual(mockEvents.slice(0, maxEvents));
        expect(result).toHaveLength(maxEvents);
      });
    });

    describe('getRecommendedEventsByEventId', () => {
      it('should return recommended events if enough are found', async () => {
        const eventId = 1;
        const minEvents = 3;
        const maxEvents = 5;
        const mockEvent = { id: eventId, categories: [{ id: 1 }, { id: 2 }] };
        const mockEvents = [
          { id: 2 },
          { id: 3 },
          { id: 4 },
          { id: 5 },
          { id: 6 },
        ];

        jest
          .spyOn(service['eventRepository'], 'findOne')
          .mockResolvedValue(mockEvent as EventEntity);
        jest
          .spyOn(service, 'findRecommendedEventsForEvent')
          .mockResolvedValue(mockEvents as EventEntity[]);
        jest.spyOn(service, 'findRandomEventsForEvent').mockResolvedValue([]);

        const result = await service.getRecommendedEventsByEventId(
          eventId,
          minEvents,
          maxEvents,
        );

        expect(result).toEqual(mockEvents.slice(0, maxEvents));
        expect(service.findRecommendedEventsForEvent).toHaveBeenCalledWith(
          eventId,
          [1, 2],
          0,
          maxEvents,
        );
        // we found all 5 recommended events, and didn't need to fetch any random events
        expect(service.findRandomEventsForEvent).toHaveBeenCalledTimes(0);
      });

<<<<<<< HEAD
      await expect(
        service.findRandomEventsForGroup(1, minEvents, maxEvents),
      ).rejects.toThrow();
    });

    it('should return random events for a group', async () => {
      // mock a single event
      const mockEvents = [{ id: 1, name: 'Event 1' }];

      const mockQueryBuilder = {
        leftJoin: jest.fn().mockReturnThis(),
        leftJoinAndSelect: jest.fn().mockReturnThis(),
        select: jest.fn().mockReturnThis(),
        where: jest.fn().mockReturnThis(),
        andWhere: jest.fn().mockReturnThis(),
        orderBy: jest.fn().mockReturnThis(),
        limit: jest.fn().mockReturnThis(),
        getMany: jest.fn().mockResolvedValue([{ id: 1, name: 'Test Event' }]),
        getRawMany: jest.fn().mockResolvedValue([{ event_id: 1 }]),
      };

      jest
        .spyOn(service['tenantConnectionService'], 'getTenantConnection')
        .mockResolvedValue({
          getRepository: jest.fn().mockReturnValue({
            createQueryBuilder: jest.fn().mockReturnValue(mockQueryBuilder),
          }),
        } as any);

      await service.getTenantSpecificEventRepository();

      const randomEvents = await service.findRandomEventsForGroup(1, 1, 1);
      expect(Array.isArray(randomEvents)).toBe(true);
      expect(randomEvents.length).toBeGreaterThan(0);
      expect(randomEvents[0].id).toBe(1);
=======
      it('should fetch additional random events if not enough recommended events are found', async () => {
        const eventId = 1;
        const minEvents = 3;
        const maxEvents = 5;
        const mockEvent = { id: eventId, categories: [{ id: 1 }, { id: 2 }] };
        const mockRecommendedEvents = [{ id: 2 }, { id: 3 }];
        const mockRandomEvents = [{ id: 4 }, { id: 5 }, { id: 6 }];

        jest
          .spyOn(service['eventRepository'], 'findOne')
          .mockResolvedValue(mockEvent as EventEntity);
        jest
          .spyOn(service, 'findRecommendedEventsForEvent')
          .mockResolvedValue(mockRecommendedEvents as EventEntity[]);
        jest
          .spyOn(service, 'findRandomEventsForEvent')
          .mockResolvedValue(mockRandomEvents as EventEntity[]);

        const result = await service.getRecommendedEventsByEventId(
          eventId,
          minEvents,
          maxEvents,
        );

        expect(result).toEqual([
          ...mockRecommendedEvents,
          ...mockRandomEvents.slice(0, 3),
        ]);
        expect(service.findRecommendedEventsForEvent).toHaveBeenCalledWith(
          eventId,
          [1, 2],
          0,
          maxEvents,
        );
        expect(service.findRandomEventsForEvent).toHaveBeenCalledWith(
          eventId,
          0,
          maxEvents - mockRecommendedEvents.length,
        );
      });

      it('should deduplicate events', async () => {
        const eventId = 1;
        const minEvents = 3;
        const maxEvents = 5;
        const mockEvent = { id: eventId, categories: [{ id: 2 }, { id: 3 }] };
        const mockRecommendedEvents = [{ id: 2 }, { id: 3 }, { id: 4 }];
        const mockRandomEvents = [{ id: 3 }, { id: 4 }, { id: 5 }];

        jest
          .spyOn(service['eventRepository'], 'findOne')
          .mockResolvedValue(mockEvent as EventEntity);
        jest
          .spyOn(service, 'findRecommendedEventsForEvent')
          .mockResolvedValue(mockRecommendedEvents as EventEntity[]);
        jest
          .spyOn(service, 'findRandomEventsForEvent')
          .mockResolvedValue(mockRandomEvents as EventEntity[]);

        const result = await service.getRecommendedEventsByEventId(
          eventId,
          minEvents,
          maxEvents,
        );

        expect(result).toEqual([{ id: 2 }, { id: 3 }, { id: 4 }, { id: 5 }]);
      });

      it('should throw NotFoundException when not enough events are found', async () => {
        const eventId = 1;
        const minEvents = 3;
        const maxEvents = 5;
        const mockEvent = { id: eventId, categories: [{ id: 1 }, { id: 2 }] };
        const mockRecommendedEvents = [{ id: 2 }];
        const mockRandomEvents = [{ id: 3 }];

        jest
          .spyOn(service['eventRepository'], 'findOne')
          .mockResolvedValue(mockEvent as EventEntity);
        jest
          .spyOn(service, 'findRecommendedEventsForEvent')
          .mockResolvedValue(mockRecommendedEvents as EventEntity[]);
        jest
          .spyOn(service, 'findRandomEventsForEvent')
          .mockResolvedValue(mockRandomEvents as EventEntity[]);

        await expect(
          service.getRecommendedEventsByEventId(eventId, minEvents, maxEvents),
        ).rejects.toThrow(NotFoundException);
      });
>>>>>>> 62d33ab4
    });
  });
});<|MERGE_RESOLUTION|>--- conflicted
+++ resolved
@@ -27,10 +27,8 @@
   let service: EventService;
   let eventAttendeeService: EventAttendeeService;
   beforeEach(async () => {
-<<<<<<< HEAD
     const mockQueryBuilder = {
       leftJoin: jest.fn().mockReturnThis(),
-=======
     const mockEventRepository = {
       create: jest.fn().mockImplementation((dto) => ({
         id: 1,
@@ -48,20 +46,16 @@
       findOne: jest.fn(),
       find: jest.fn(),
       createQueryBuilder: jest.fn().mockReturnThis(),
->>>>>>> 62d33ab4
       leftJoinAndSelect: jest.fn().mockReturnThis(),
       select: jest.fn().mockReturnThis(),
       where: jest.fn().mockReturnThis(),
-<<<<<<< HEAD
       andWhere: jest.fn().mockReturnThis(),
       orderBy: jest.fn().mockReturnThis(),
       take: jest.fn().mockReturnThis(),
       limit: jest.fn().mockReturnThis(),
       getMany: jest.fn().mockResolvedValue([]),
       getRawMany: jest.fn().mockResolvedValue([{ event_id: 1 }]),
-=======
       getMany: jest.fn(),
->>>>>>> 62d33ab4
     };
 
     const mockEventAttendeeRepository = {
@@ -108,19 +102,11 @@
           provide: TenantConnectionService,
           useValue: {
             getTenantConnection: jest.fn().mockResolvedValue({
-<<<<<<< HEAD
               getRepository: jest.fn().mockReturnValue({
                 createQueryBuilder: jest.fn().mockReturnValue(mockQueryBuilder),
                 find: jest.fn().mockResolvedValue([]),
                 findOne: jest.fn(),
                 save: jest.fn(),
-=======
-              getRepository: jest.fn().mockImplementation((entity) => {
-                if (entity === EventAttendeesEntity) {
-                  return mockEventAttendeeRepository;
-                }
-                return mockEventRepository;
->>>>>>> 62d33ab4
               }),
             }),
           },
@@ -147,12 +133,14 @@
     expect(service).toBeDefined();
   });
 
-<<<<<<< HEAD
+
   describe('findRandomEventsForGroup', () => {
     it('should return random events for a group', async () => {
       const result = await service.findRandomEventsForGroup(1);
       expect(Array.isArray(result)).toBe(true);
-=======
+    })
+  });
+
   describe('create', () => {
     it('should create an event', async () => {
       const createEventDto: CreateEventDto = {
@@ -211,7 +199,6 @@
 
       const event = await service.create(createEventDto, TESTER_USER_ID);
       expect(event).toBeDefined();
->>>>>>> 62d33ab4
     });
   });
 
@@ -317,7 +304,6 @@
     });
   });
 
-<<<<<<< HEAD
   describe('getEventsByAttendee', () => {
     it('should return events attended by the user when empty', async () => {
       const events = await service.getEventsByAttendee(TESTER_USER_ID);
@@ -338,7 +324,9 @@
         take: jest.fn().mockReturnThis(),
         getMany: jest.fn().mockResolvedValue(mockEvents),
       };
-=======
+    })
+  });
+
   describe('findRecommendedEventsForGroup', () => {
     describe('findRecommendedEventsForGroup', () => {
       it('should throw error when not enough recommended events are found', async () => {
@@ -362,7 +350,6 @@
           service.findRecommendedEventsForGroup(1, [1, 2], minEvents),
         ).rejects.toThrow();
       });
->>>>>>> 62d33ab4
 
       it('should return recommended events for a group', async () => {
         const minEvents = 0;
@@ -506,7 +493,7 @@
         expect(service.findRandomEventsForEvent).toHaveBeenCalledTimes(0);
       });
 
-<<<<<<< HEAD
+
       await expect(
         service.findRandomEventsForGroup(1, minEvents, maxEvents),
       ).rejects.toThrow();
@@ -542,7 +529,8 @@
       expect(Array.isArray(randomEvents)).toBe(true);
       expect(randomEvents.length).toBeGreaterThan(0);
       expect(randomEvents[0].id).toBe(1);
-=======
+    });
+
       it('should fetch additional random events if not enough recommended events are found', async () => {
         const eventId = 1;
         const minEvents = 3;
@@ -633,7 +621,6 @@
           service.getRecommendedEventsByEventId(eventId, minEvents, maxEvents),
         ).rejects.toThrow(NotFoundException);
       });
->>>>>>> 62d33ab4
     });
   });
 });