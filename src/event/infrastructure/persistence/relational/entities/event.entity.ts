import {
  Entity,
  Column,
  ManyToOne,
  JoinColumn,
  PrimaryGeneratedColumn,
  OneToMany,
  ManyToMany,
} from 'typeorm';
import { EntityRelationalHelper } from '../../../../../utils/relational-entity-helper';
import { UserEntity } from '../../../../../user/infrastructure/persistence/relational/entities/user.entity';
import { EventAttendeesEntity } from '../../../../../event-attendee/infrastructure/persistence/relational/entities/event-attendee.entity';
import { CategoryEntity } from '../../../../../category/infrastructure/persistence/relational/entities/categories.entity';
import { GroupEntity } from '../../../../../group/infrastructure/persistence/relational/entities/group.entity';
import { Expose } from 'class-transformer';
import { Status, Visibility } from '../../../../../core/constants/constant';

@Entity({ name: 'events' })
export class EventEntity extends EntityRelationalHelper {
  @PrimaryGeneratedColumn()
  id: number;

  @Column({ type: 'varchar', length: 255 })
  name: string;

  @Column({ type: 'varchar', length: 255 })
  slug: string;

  @Column({ type: 'varchar', length: 255, nullable: true })
  image: string;

  @Column({ type: 'varchar', length: 255 })
  type: string;

  @Column({ type: 'varchar', length: 255, nullable: true })
  locationOnline: string;

  @Column({ type: 'text' })
  description: string;

  @Column({ type: Date })
  startDate: Date;

  @Column({ type: Date, nullable: true })
  endDate: Date;

  @Column({ type: 'int', nullable: true })
  maxAttendees: number;

  @Column({ type: 'varchar', length: 255, nullable: true })
  location: string;

  @Column({ type: 'double precision', nullable: true })
  lat: number;

  @Column({ type: 'double precision', nullable: true })
  lon: number;

  @Column({
    nullable: true,
    type: 'enum',
    enum: Status,
  })
  status: Status;

  @Column({
    nullable: true,
    type: 'enum',
    enum: Visibility,
  })
  visibility: Visibility;

  @ManyToOne(() => UserEntity, (user) => user.events)
  @JoinColumn({ name: 'userId' })
  user: UserEntity;

  @ManyToOne(() => GroupEntity, (group) => group.events, { nullable: true })
  @JoinColumn({ name: 'groupId' })
  group?: GroupEntity | null;

  @OneToMany(() => EventAttendeesEntity, (event) => event.event)
  attendees: EventAttendeesEntity[];

  @ManyToMany(() => CategoryEntity, (category) => category.events)
  categories: CategoryEntity[];

<<<<<<< HEAD
  // @Expose()
  // get attendeesCount(): number {
  //   console.log('this.attendees: ', this.attendees);
  //   return this.attendees.length;
  // }
=======
  @Expose()
  get attendeesCount(): number {
    return this.attendees ? this.attendees.length : 0;
  }
>>>>>>> b8b380f9
}<|MERGE_RESOLUTION|>--- conflicted
+++ resolved
@@ -84,16 +84,10 @@
   @ManyToMany(() => CategoryEntity, (category) => category.events)
   categories: CategoryEntity[];
 
-<<<<<<< HEAD
   // @Expose()
   // get attendeesCount(): number {
   //   console.log('this.attendees: ', this.attendees);
   //   return this.attendees.length;
   // }
-=======
-  @Expose()
-  get attendeesCount(): number {
-    return this.attendees ? this.attendees.length : 0;
-  }
->>>>>>> b8b380f9
+
 }